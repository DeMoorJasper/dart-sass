// Copyright 2019 Google Inc. Use of this source code is governed by an
// MIT-style license that can be found in the LICENSE file or at
// https://opensource.org/licenses/MIT.

import 'dart:collection';

/// An unmodifiable view of a map with string keys that allows keys to be
/// accessed with an additional prefix.
class PrefixedMapView<V> extends UnmodifiableMapBase<String, V> {
  /// The wrapped map.
  final Map<String, V> _map;

  /// The prefix to add to the map keys.
  final String _prefix;

  Iterable<String> get keys => _PrefixedKeys(this);
  int get length => _map.length;
  bool get isEmpty => _map.isEmpty;
  bool get isNotEmpty => _map.isNotEmpty;

  /// Creates a new prefixed map view.
  PrefixedMapView(this._map, this._prefix);

  V operator [](Object key) => key is String && _startsWithPrefix(key)
      ? _map[key.substring(_prefix.length)]
      : null;

  bool containsKey(Object key) => key is String && _startsWithPrefix(key)
      ? _map.containsKey(key.substring(_prefix.length))
      : false;

<<<<<<< HEAD
  /// Returns whether [string] begins with [_prefix] according to [_equals].
  bool _startsWithPrefix(String string) =>
      string.length >= _prefix.length &&
      _equals(string.substring(0, _prefix.length), _prefix);
=======
  /// Returns whether [string] begins with [prefix].
  bool _startsWith(String string, String prefix) =>
      string.length >= prefix.length && string.startsWith(prefix);
>>>>>>> 51b44619
}

/// The implementation of [PrefixedMapViews.keys].
class _PrefixedKeys extends IterableBase<String> {
  /// The view whose keys are being iterated over.
  final PrefixedMapView<Object> _view;

  int get length => _view.length;
  Iterator<String> get iterator =>
      _view._map.keys.map((key) => "${_view._prefix}$key").iterator;

  _PrefixedKeys(this._view);

  bool contains(Object key) => _view.containsKey(key);
}<|MERGE_RESOLUTION|>--- conflicted
+++ resolved
@@ -21,24 +21,13 @@
   /// Creates a new prefixed map view.
   PrefixedMapView(this._map, this._prefix);
 
-  V operator [](Object key) => key is String && _startsWithPrefix(key)
+  V operator [](Object key) => key is String && key.startsWith(_prefix)
       ? _map[key.substring(_prefix.length)]
       : null;
 
-  bool containsKey(Object key) => key is String && _startsWithPrefix(key)
+  bool containsKey(Object key) => key is String && key.startsWith(_prefix)
       ? _map.containsKey(key.substring(_prefix.length))
       : false;
-
-<<<<<<< HEAD
-  /// Returns whether [string] begins with [_prefix] according to [_equals].
-  bool _startsWithPrefix(String string) =>
-      string.length >= _prefix.length &&
-      _equals(string.substring(0, _prefix.length), _prefix);
-=======
-  /// Returns whether [string] begins with [prefix].
-  bool _startsWith(String string, String prefix) =>
-      string.length >= prefix.length && string.startsWith(prefix);
->>>>>>> 51b44619
 }
 
 /// The implementation of [PrefixedMapViews.keys].

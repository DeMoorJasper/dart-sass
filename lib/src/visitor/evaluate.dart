// Copyright 2016 Google Inc. Use of this source code is governed by an
// MIT-style license that can be found in the LICENSE file or at
// https://opensource.org/licenses/MIT.

// DO NOT EDIT. This file was generated from async_evaluate.dart.
// See tool/grind/synchronize.dart for details.
//
<<<<<<< HEAD
// Checksum: f6ac9bc98278f8019357f5d6d56d46f46636f4bc
=======
// Checksum: c8527e9c89f7ebbab760b62b70da66d1b01b2bf3
>>>>>>> 51b44619
//
// ignore_for_file: unused_import

import 'async_evaluate.dart' show EvaluateResult;
export 'async_evaluate.dart' show EvaluateResult;

import 'dart:math' as math;

import 'package:charcode/charcode.dart';
import 'package:collection/collection.dart';
import 'package:meta/meta.dart';
import 'package:path/path.dart' as p;
import 'package:source_span/source_span.dart';
import 'package:stack_trace/stack_trace.dart';
import 'package:tuple/tuple.dart';

import '../ast/css.dart';
import '../ast/css/modifiable.dart';
import '../ast/node.dart';
import '../ast/sass.dart';
import '../ast/selector.dart';
import '../environment.dart';
import '../import_cache.dart';
import '../callable.dart';
import '../color_names.dart';
import '../exception.dart';
import '../extend/extender.dart';
import '../extend/extension.dart';
import '../functions.dart';
import '../functions/meta.dart' as meta;
import '../importer.dart';
import '../importer/node.dart';
import '../importer/utils.dart';
import '../io.dart';
import '../logger.dart';
import '../module.dart';
import '../module/built_in.dart';
import '../parse/keyframe_selector.dart';
import '../syntax.dart';
import '../util/fixed_length_list_builder.dart';
import '../util/limited_map_view.dart';
import '../util/unprefixed_map_view.dart';
import '../utils.dart';
import '../value.dart';
import '../warn.dart';
import 'interface/css.dart';
import 'interface/expression.dart';
import 'interface/modifiable_css.dart';
import 'interface/statement.dart';

/// A function that takes a callback with no arguments.
typedef _ScopeCallback = void Function(void Function() callback);

/// Converts [stylesheet] to a plain CSS tree.
///
/// If [importCache] (or, on Node.js, [nodeImporter]) is passed, it's used to
/// resolve imports in the Sass files.
///
/// If [importer] is passed, it's used to resolve relative imports in
/// [stylesheet] relative to `stylesheet.span.sourceUrl`.
///
/// The [functions] are available as global functions when evaluating
/// [stylesheet].
///
/// The [variables] are available as global variables when evaluating
/// [stylesheet].
///
/// Warnings are emitted using [logger], or printed to standard error by
/// default.
///
/// If [sourceMap] is `true`, this will track the source locations of variable
/// declarations.
///
/// Throws a [SassRuntimeException] if evaluation fails.
EvaluateResult evaluate(Stylesheet stylesheet,
        {ImportCache importCache,
        NodeImporter nodeImporter,
        Importer importer,
        Iterable<Callable> functions,
        Logger logger,
        bool sourceMap = false}) =>
    _EvaluateVisitor(
            importCache: importCache,
            nodeImporter: nodeImporter,
            functions: functions,
            logger: logger,
            sourceMap: sourceMap)
        .run(importer, stylesheet);

/// Evaluates a single [expression]
///
/// The [functions] are available as global functions when evaluating
/// [expression].
///
/// The [variables] are available as global variables when evaluating
/// [expression].
///
/// Warnings are emitted using [logger], or printed to standard error by
/// default.
///
/// Throws a [SassRuntimeException] if evaluation fails.
Value evaluateExpression(Expression expression,
        {Iterable<Callable> functions,
        Map<String, Value> variables,
        Logger logger}) =>
    _EvaluateVisitor(functions: functions, logger: logger, sourceMap: false)
        .runExpression(expression, variables: variables);

/// A visitor that executes Sass code to produce a CSS tree.
class _EvaluateVisitor
    implements
        StatementVisitor<Value>,
        ExpressionVisitor<Value>,
        CssVisitor<void> {
  /// The import cache used to import other stylesheets.
  final ImportCache _importCache;

  /// The Node Sass-compatible importer to use when loading new Sass files when
  /// compiled to Node.js.
  final NodeImporter _nodeImporter;

  /// Built-in functions that are globally-acessible, even under the new module
  /// system.
  final _builtInFunctions = <String, Callable>{};

  /// Built in modules, indexed by their URLs.
  final _builtInModules = <Uri, Module<Callable>>{};

  /// All modules that have been loaded and evaluated so far.
  final _modules = <Uri, Module<Callable>>{};

  /// The logger to use to print warnings.
  final Logger _logger;

  /// Whether to track source map information.
  final bool _sourceMap;

  /// The current lexical environment.
  Environment _environment;

  /// The style rule that defines the current parent selector, if any.
  ModifiableCssStyleRule _styleRule;

  /// The current media queries, if any.
  List<CssMediaQuery> _mediaQueries;

  /// The current parent node in the output CSS tree.
  ModifiableCssParentNode _parent;

  /// The name of the current declaration parent.
  String _declarationName;

  /// The human-readable name of the current stack frame.
  var _member = "root stylesheet";

  /// The node for the innermost callable that's being invoked.
  ///
  /// This is used to produce warnings for function calls. It's stored as an
  /// [AstNode] rather than a [FileSpan] so we can avoid calling [AstNode.span]
  /// if the span isn't required, since some nodes need to do real work to
  /// manufacture a source span.
  AstNode _callableNode;

  /// The span for the current import that's being resolved.
  ///
  /// This is used to produce warnings for importers.
  FileSpan _importSpan;

  /// Whether we're currently executing a function.
  var _inFunction = false;

  /// Whether we're currently building the output of an unknown at rule.
  var _inUnknownAtRule = false;

  /// Whether we're currently building the output of a style rule.
  bool get _inStyleRule => _styleRule != null && !_atRootExcludingStyleRule;

  /// Whether we're directly within an `@at-root` rule that excludes style
  /// rules.
  var _atRootExcludingStyleRule = false;

  /// Whether we're currently building the output of a `@keyframes` rule.
  var _inKeyframes = false;

  /// The set that will eventually populate the JS API's
  /// `result.stats.includedFiles` field.
  ///
  /// For filesystem imports, this contains the import path. For all other
  /// imports, it contains the URL passed to the `@import`.
  final _includedFiles = Set<String>();

  /// The set of canonical URLs for modules (or imported files) that are
  /// currently being evaluated.
  ///
  /// This is used to ensure that we don't get into an infinite load loop.
  final _activeModules = Set<Uri>();

  /// The dynamic call stack representing function invocations, mixin
  /// invocations, and imports surrounding the current context.
  ///
  /// Each member is a tuple of the span where the stack trace starts and the
  /// name of the member being invoked.
  ///
  /// This stores [AstNode]s rather than [FileSpan]s so it can avoid calling
  /// [AstNode.span] if the span isn't required, since some nodes need to do
  /// real work to manufacture a source span.
  final _stack = <Tuple2<String, AstNode>>[];

  /// Whether we're running in Node Sass-compatibility mode.
  bool get _asNodeSass => _nodeImporter != null;

  // ## Module-Specific Fields

  /// The importer that's currently being used to resolve relative imports.
  ///
  /// If this is `null`, relative imports aren't supported in the current
  /// stylesheet.
  Importer _importer;

  /// The stylesheet that's currently being evaluated.
  Stylesheet _stylesheet;

  /// The root stylesheet node.
  ModifiableCssStylesheet _root;

  /// The first index in [_root.children] after the initial block of CSS
  /// imports.
  int _endOfImports;

  /// Plain-CSS imports that didn't appear in the initial block of CSS imports.
  ///
  /// These are added to the initial CSS import block by [visitStylesheet] after
  /// the stylesheet has been fully performed.
  ///
  /// This is `null` unless there are any out-of-order imports in the current
  /// stylesheet.
  List<ModifiableCssImport> _outOfOrderImports;

  /// The extender that tracks extensions and style rules for the current
  /// module.
  Extender _extender;

  /// A map from variable names to the values that override their `!default`
  /// definitions in this module.
  Map<String, _ConfiguredValue> _configuration;

  _EvaluateVisitor(
      {ImportCache importCache,
      NodeImporter nodeImporter,
      Iterable<Callable> functions,
      Logger logger,
      bool sourceMap})
      : _importCache = nodeImporter == null
            ? importCache ?? ImportCache.none(logger: logger)
            : null,
        _nodeImporter = nodeImporter,
        _logger = logger ?? const Logger.stderr(),
        _sourceMap = sourceMap {
    var metaFunctions = [
      // These functions are defined in the context of the evaluator because
      // they need access to the [_environment] or other local state.
      BuiltInCallable("global-variable-exists", r"$name, $module: null",
          (arguments) {
        var variable = arguments[0].assertString("name");
        var module = arguments[1].realNull?.assertString("module");
        return SassBoolean(_environment.globalVariableExists(
            variable.text.replaceAll("_", "-"),
            namespace: module?.text));
      }),

      BuiltInCallable("variable-exists", r"$name", (arguments) {
        var variable = arguments[0].assertString("name");
        return SassBoolean(
            _environment.variableExists(variable.text.replaceAll("_", "-")));
      }),

      BuiltInCallable("function-exists", r"$name, $module: null", (arguments) {
        var variable = arguments[0].assertString("name");
        var module = arguments[1].realNull?.assertString("module");
        return SassBoolean(_environment.functionExists(
                variable.text.replaceAll("_", "-"),
                namespace: module?.text) ||
            _builtInFunctions.containsKey(variable.text));
      }),

      BuiltInCallable("mixin-exists", r"$name, $module: null", (arguments) {
        var variable = arguments[0].assertString("name");
        var module = arguments[1].realNull?.assertString("module");
        return SassBoolean(_environment.mixinExists(
            variable.text.replaceAll("_", "-"),
            namespace: module?.text));
      }),

      BuiltInCallable("content-exists", "", (arguments) {
        if (!_environment.inMixin) {
          throw SassScriptException(
              "content-exists() may only be called within a mixin.");
        }
        return SassBoolean(_environment.content != null);
      }),

      BuiltInCallable("module-variables", r"$module", (arguments) {
        var namespace = arguments[0].assertString("module");
        var module = _environment.modules[namespace.text];
        if (module == null) {
          throw 'There is no module with namespace "${namespace.text}".';
        }

        return SassMap({
          for (var entry in module.variables.entries)
            SassString(entry.key): entry.value
        });
      }),

      BuiltInCallable("module-functions", r"$module", (arguments) {
        var namespace = arguments[0].assertString("module");
        var module = _environment.modules[namespace.text];
        if (module == null) {
          throw 'There is no module with namespace "${namespace.text}".';
        }

        return SassMap({
          for (var entry in module.functions.entries)
            SassString(entry.key): SassFunction(entry.value)
        });
      }),

      BuiltInCallable("get-function", r"$name, $css: false, $module: null",
          (arguments) {
        var name = arguments[0].assertString("name");
        var css = arguments[1].isTruthy;
        var module = arguments[2].realNull?.assertString("module");

        if (css && module != null) {
          throw r"$css and $module may not both be passed at once.";
        }

        var callable = css
            ? PlainCssCallable(name.text)
            : _addExceptionSpan(_callableNode,
                () => _getFunction(name.text, namespace: module?.text));
        if (callable != null) return SassFunction(callable);

        throw "Function not found: $name";
      }),

      BuiltInCallable("call", r"$function, $args...", (arguments) {
        var function = arguments[0];
        var args = arguments[1] as SassArgumentList;

        var invocation = ArgumentInvocation([], {}, _callableNode.span,
            rest: ValueExpression(args, _callableNode.span),
            keywordRest: args.keywords.isEmpty
                ? null
                : ValueExpression(
                    SassMap(mapMap(args.keywords,
                        key: (String key, Value _) =>
                            SassString(key, quotes: false),
                        value: (String _, Value value) => value)),
                    _callableNode.span));

        if (function is SassString) {
          warn(
              "Passing a string to call() is deprecated and will be illegal\n"
              "in Dart Sass 2.0.0. Use call(get-function($function)) instead.",
              deprecation: true);

          var expression = FunctionExpression(
              Interpolation([function.text], _callableNode.span),
              invocation,
              _callableNode.span);
          return expression.accept(this);
        }

        var callable = function.assertFunction("function").callable;
        if (callable is Callable) {
          return _runFunctionCallable(invocation, callable, _callableNode);
        } else {
          throw SassScriptException(
              "The function ${callable.name} is asynchronous.\n"
              "This is probably caused by a bug in a Sass plugin.");
        }
      })
    ];

    var metaMixins = [
      BuiltInCallable("load-css", r"$module, $with: null", (arguments) {
        var url = Uri.parse(arguments[0].assertString("module").text);
        var withMap = arguments[1].realNull?.assertMap("with")?.contents;

        Map<String, _ConfiguredValue> configuration;
        if (withMap != null) {
          configuration = normalizedMap<_ConfiguredValue>();
          var span = _callableNode.span;
          withMap.forEach((variable, value) {
            var name = variable.assertString("with key").text;
            if (configuration.containsKey(name)) {
              throw "The variable \$$name was configured twice.";
            }

            configuration[name] = _ConfiguredValue(value, span);
          });
        }

        _loadModule(url, "load-css()", _callableNode,
            (module) => _combineCss(module, clone: true).accept(this),
            baseUrl: _callableNode.span?.sourceUrl,
            configuration: configuration,
            namesInErrors: true);
        return null;
      })
    ];

    var metaModule = BuiltInModule("meta",
        functions: [...meta.global, ...metaFunctions], mixins: metaMixins);

    for (var module in [...coreModules, metaModule]) {
      _builtInModules[module.url] = module;
    }

    functions = [...?functions, ...globalFunctions, ...metaFunctions];
    for (var function in functions) {
      _builtInFunctions[function.name] = function;
    }
  }

  EvaluateResult run(Importer importer, Stylesheet node) {
    return _withWarnCallback(() {
      var url = node.span?.sourceUrl;
      if (url != null) {
        _activeModules.add(url);
        if (_asNodeSass) {
          if (url.scheme == 'file') {
            _includedFiles.add(p.fromUri(url));
          } else if (url.toString() != 'stdin') {
            _includedFiles.add(url.toString());
          }
        }
      }

      var module = _execute(importer, node);

      return EvaluateResult(_combineCss(module), _includedFiles);
    });
  }

  Value runExpression(Expression expression, {Map<String, Value> variables}) {
    return _withWarnCallback(() {
      _environment = Environment(sourceMap: _sourceMap);

      for (var name in variables?.keys ?? const <String>[]) {
        _environment.setVariable(name, variables[name], null, global: true);
      }

      return expression.accept(this);
    });
  }

  /// Runs [callback] with a definition for the top-level `warn` function.
  T _withWarnCallback<T>(T callback()) {
    return withWarnCallback(
        (message, deprecation) => _warn(
            message, _importSpan ?? _callableNode.span,
            deprecation: deprecation),
        callback);
  }

  /// Loads the module at [url] and passes it to [callback].
  ///
  /// This first tries loading [url] relative to [baseUrl], which defaults to
  /// `_stylesheet.span.sourceUrl`.
  ///
  /// The [configuration] overrides values for `!default` variables defined in
  /// the module or modules it forwards and/or imports. If it's not passed, the
  /// current configuration is used instead. Throws a [SassRuntimeException] if
  /// a configured variable is not declared with `!default`.
  ///
  /// If [namesInErrors] is `true`, this includes the names of modules or
  /// configured variables in errors relating to them. This should only be
  /// `true` if the names won't be obvious from the source span.
  ///
  /// The [stackFrame] and [nodeForSpan] are used for the name and location of
  /// the stack frame for the duration of the [callback].
  void _loadModule(Uri url, String stackFrame, AstNode nodeForSpan,
      void callback(Module<Callable> module),
      {Uri baseUrl,
      Map<String, _ConfiguredValue> configuration,
      bool namesInErrors = false}) {
    var builtInModule = _builtInModules[url];
    if (builtInModule != null) {
      if (configuration != null || _configuration != null) {
        throw _exception(
            namesInErrors
                ? "Built-in module $url can't be configured."
                : "Built-in modules can't be configured.",
            nodeForSpan.span);
      }

      callback(builtInModule);
      return;
    }

    _withStackFrame(stackFrame, nodeForSpan, () {
      var result = inUseRule(() =>
          _loadStylesheet(url.toString(), nodeForSpan.span, baseUrl: baseUrl));
      var importer = result.item1;
      var stylesheet = result.item2;

      var canonicalUrl = stylesheet.span.sourceUrl;
      if (_activeModules.contains(canonicalUrl)) {
        throw _exception(namesInErrors
            ? "Module loop: ${p.prettyUri(canonicalUrl)} is already being "
                "loaded."
            : "Module loop: this module is already being loaded.");
      }
      _activeModules.add(canonicalUrl);

      Module<Callable> module;
      try {
        module = _execute(importer, stylesheet,
            configuration: configuration, namesInErrors: namesInErrors);
      } finally {
        _activeModules.remove(canonicalUrl);
      }

      try {
        callback(module);
      } on SassRuntimeException {
        rethrow;
      } on SassException catch (error) {
        throw _exception(error.message, error.span);
      } on SassScriptException catch (error) {
        throw _exception(error.message);
      }
    });
  }

  /// Executes [stylesheet], loaded by [importer], to produce a module.
  ///
  /// The [configuration] overrides values for `!default` variables defined in
  /// the module or modules it forwards and/or imports. If it's not passed, the
  /// current configuration is used instead. Throws a [SassRuntimeException] if
  /// a configured variable is not declared with `!default`.
  ///
  /// If [namesInErrors] is `true`, this includes the names of modules or
  /// configured variables in errors relating to them. This should only be
  /// `true` if the names won't be obvious from the source span.
  Module<Callable> _execute(Importer importer, Stylesheet stylesheet,
      {Map<String, _ConfiguredValue> configuration,
      bool namesInErrors = false}) {
    var url = stylesheet.span.sourceUrl;

    var alreadyLoaded = _modules[url];
    if (alreadyLoaded != null) {
      if (configuration != null || _configuration != null) {
        throw _exception(namesInErrors
            ? "${p.prettyUri(url)} was already loaded, so it can't be "
                "configured using \"with\"."
            : "This module was already loaded, so it can't be configured using "
                "\"with\".");
      }

      return alreadyLoaded;
    }

    var environment = Environment(sourceMap: _sourceMap);
    CssStylesheet css;
    var extender = Extender();
    _withEnvironment(environment, () {
      var oldImporter = _importer;
      var oldStylesheet = _stylesheet;
      var oldRoot = _root;
      var oldParent = _parent;
      var oldEndOfImports = _endOfImports;
      var oldOutOfOrderImports = _outOfOrderImports;
      var oldExtender = _extender;
      var oldStyleRule = _styleRule;
      var oldMediaQueries = _mediaQueries;
      var oldDeclarationName = _declarationName;
      var oldInUnknownAtRule = _inUnknownAtRule;
      var oldAtRootExcludingStyleRule = _atRootExcludingStyleRule;
      var oldInKeyframes = _inKeyframes;
      var oldConfiguration = _configuration;
      _importer = importer;
      _stylesheet = stylesheet;
      _root = ModifiableCssStylesheet(stylesheet.span);
      _parent = _root;
      _endOfImports = 0;
      _outOfOrderImports = null;
      _extender = extender;
      _styleRule = null;
      _mediaQueries = null;
      _declarationName = null;
      _inUnknownAtRule = false;
      _atRootExcludingStyleRule = false;
      _inKeyframes = false;

      if (configuration != null) _configuration = normalizedMap(configuration);

      visitStylesheet(stylesheet);
      css = _outOfOrderImports == null
          ? _root
          : CssStylesheet(_addOutOfOrderImports(), stylesheet.span);

      _importer = oldImporter;
      _stylesheet = oldStylesheet;
      _root = oldRoot;
      _parent = oldParent;
      _endOfImports = oldEndOfImports;
      _outOfOrderImports = oldOutOfOrderImports;
      _extender = oldExtender;
      _styleRule = oldStyleRule;
      _mediaQueries = oldMediaQueries;
      _declarationName = oldDeclarationName;
      _inUnknownAtRule = oldInUnknownAtRule;
      _atRootExcludingStyleRule = oldAtRootExcludingStyleRule;
      _inKeyframes = oldInKeyframes;

      if (configuration != null && _configuration.isNotEmpty) {
        throw _exception(
            namesInErrors
                ? "\$${_configuration.keys.first} was not declared with "
                    "!default in the @used module."
                : "This variable was not declared with !default in the @used "
                    "module.",
            _configuration.values.first.configurationSpan);
      }
      _configuration = oldConfiguration;
    });

    var module = environment.toModule(css, extender);
    _modules[url] = module;
    return module;
  }

  /// Returns a copy of [_root.children] with [_outOfOrderImports] inserted
  /// after [_endOfImports], if necessary.
  List<ModifiableCssNode> _addOutOfOrderImports() {
    if (_outOfOrderImports == null) return _root.children;

    var statements = FixedLengthListBuilder<ModifiableCssNode>(
        _root.children.length + _outOfOrderImports.length)
      ..addRange(_root.children, 0, _endOfImports)
      ..addAll(_outOfOrderImports)
      ..addRange(_root.children, _endOfImports);
    return statements.build();
  }

  /// Returns a new stylesheet containing [root]'s CSS as well as the CSS of all
  /// modules transitively used by [root].
  ///
  /// This also applies each module's extensions to its upstream modules.
  ///
  /// If [clone] is `true`, this will copy the modules before extending them so
  /// that they don't modify [root] or its dependencies.
  CssStylesheet _combineCss(Module<Callable> root, {bool clone = false}) {
    if (!root.upstream.any((module) => module.transitivelyContainsCss)) {
      var selectors = root.extender.simpleSelectors;
      var unsatisfiedExtension = firstOrNull(root.extender
          .extensionsWhereTarget((target) => !selectors.contains(target)));
      if (unsatisfiedExtension != null) {
        _throwForUnsatisfiedExtension(unsatisfiedExtension);
      }

      return root.css;
    }

    var sortedModules = _topologicalModules(root);
    if (clone) {
      sortedModules = sortedModules.map((module) => module.cloneCss()).toList();
    }
    _extendModules(sortedModules);

    // The imports (and comments between them) that should be included at the
    // beginning of the final document.
    var imports = <CssNode>[];

    // The CSS statements in the final document.
    var css = <CssNode>[];

    for (var module in sortedModules.reversed) {
      var statements = module.css.children;
      var index = _indexAfterImports(statements);
      imports.addAll(statements.getRange(0, index));
      css.addAll(statements.getRange(index, statements.length));
    }

    return CssStylesheet(imports + css, root.css.span);
  }

  /// Extends the selectors in each module with the extensions defined in
  /// downstream modules.
  void _extendModules(List<Module<Callable>> sortedModules) {
    // All the extenders directly downstream of a given module (indexed by its
    // canonical URL). It's important that we create this in topological order,
    // so that by the time we're processing a module we've already filled in all
    // its downstream extenders and we can use them to extend that module.
    var downstreamExtenders = <Uri, List<Extender>>{};

    /// Extensions that haven't yet been satisfied by some upstream module. This
    /// adds extensions when they're defined but not satisfied, and removes them
    /// when they're satisfied by any module.
    var unsatisfiedExtensions = Set<Extension>.identity();

    for (var module in sortedModules) {
      // Create a snapshot of the simple selectors currently in the extender so
      // that we don't consider an extension "satisfied" below because of a
      // simple selector added by another (sibling) extension.
      var originalSelectors = module.extender.simpleSelectors.toSet();

      // Add all as-yet-unsatisfied extensions before adding downstream
      // extenders, because those are all in [unsatisfiedExtensions] already.
      unsatisfiedExtensions.addAll(module.extender.extensionsWhereTarget(
          (target) => !originalSelectors.contains(target)));

      var extenders = downstreamExtenders[module.url];
      if (extenders != null) module.extender.addExtensions(extenders);
      if (module.extender.isEmpty) continue;

      for (var upstream in module.upstream) {
        downstreamExtenders
            .putIfAbsent(upstream.url, () => [])
            .add(module.extender);
      }

      // Remove all extensions that are now satisfied after adding downstream
      // extenders so it counts any downstream extensions that have been newly
      // satisfied.
      unsatisfiedExtensions.removeAll(
          module.extender.extensionsWhereTarget(originalSelectors.contains));
    }

    if (unsatisfiedExtensions.isNotEmpty) {
      _throwForUnsatisfiedExtension(unsatisfiedExtensions.first);
    }
  }

  /// Throws an exception indicating that [extension] is unsatisfied.
  @alwaysThrows
  void _throwForUnsatisfiedExtension(Extension extension) {
    throw SassException(
        'The target selector was not found.\n'
        'Use "@extend ${extension.target} !optional" to avoid this error.',
        extension.span);
  }

  /// Returns all modules transitively used by [root] in topological order,
  /// ignoring modules that contain no CSS.
  List<Module<Callable>> _topologicalModules(Module<Callable> root) {
    // Construct a topological ordering using depth-first traversal, as in
    // https://en.wikipedia.org/wiki/Topological_sorting#Depth-first_search.
    var seen = Set<Module<Callable>>();
    var sorted = QueueList<Module<Callable>>();

    void visitModule(Module<Callable> module) {
      // Each module is added to the beginning of [sorted], which means the
      // returned list contains sibling modules in the opposite order of how
      // they appear in the document. Then when the list is reversed to generate
      // the CSS, they're put back in their original order.
      for (var upstream in module.upstream) {
        if (upstream.transitivelyContainsCss && seen.add(upstream)) {
          visitModule(upstream);
        }
      }

      sorted.addFirst(module);
    }

    visitModule(root);

    return sorted;
  }

  /// Returns the index of the first node in [statements] that comes after all
  /// static imports.
  int _indexAfterImports(List<CssNode> statements) {
    var lastImport = -1;
    for (var i = 0; i < statements.length; i++) {
      var statement = statements[i];
      if (statement is CssImport) {
        lastImport = i;
      } else if (statement is! CssComment) {
        break;
      }
    }
    return lastImport + 1;
  }

  // ## Statements

  Value visitStylesheet(Stylesheet node) {
    for (var child in node.children) {
      child.accept(this);
    }
    return null;
  }

  Value visitAtRootRule(AtRootRule node) {
    var query = AtRootQuery.defaultQuery;
    if (node.query != null) {
      var resolved = _performInterpolation(node.query, warnForColor: true);
      query = _adjustParseError(
          node.query, () => AtRootQuery.parse(resolved, logger: _logger));
    }

    var parent = _parent;
    var included = <ModifiableCssParentNode>[];
    while (parent is! CssStylesheet) {
      if (!query.excludes(parent)) included.add(parent);
      parent = parent.parent;
    }
    var root = _trimIncluded(included);

    // If we didn't exclude any rules, we don't need to use the copies we might
    // have created.
    if (root == _parent) {
      _environment.scope(() {
        for (var child in node.children) {
          child.accept(this);
        }
      }, when: node.hasDeclarations);
      return null;
    }

    var innerCopy =
        included.isEmpty ? null : included.first.copyWithoutChildren();
    var outerCopy = innerCopy;
    for (var node in included.skip(1)) {
      var copy = node.copyWithoutChildren();
      copy.addChild(outerCopy);
      outerCopy = copy;
    }

    if (outerCopy != null) root.addChild(outerCopy);
    _scopeForAtRoot(node, innerCopy ?? root, query, included)(() {
      for (var child in node.children) {
        child.accept(this);
      }
    });

    return null;
  }

  /// Destructively trims a trailing sublist that matches the current list of
  /// parents from [nodes].
  ///
  /// [nodes] should be a list of parents included by an `@at-root` rule, from
  /// innermost to outermost. If it contains a trailing sublist that's
  /// contiguous—meaning that each node is a direct parent of the node before
  /// it—and whose final node is a direct child of [_root], this removes that
  /// sublist and returns the innermost removed parent.
  ///
  /// Otherwise, this leaves [nodes] as-is and returns [_root].
  ModifiableCssParentNode _trimIncluded(List<ModifiableCssParentNode> nodes) {
    if (nodes.isEmpty) return _root;

    var parent = _parent;
    int innermostContiguous;
    var i = 0;
    for (; i < nodes.length; i++) {
      while (parent != nodes[i]) {
        innermostContiguous = null;
        parent = parent.parent;
      }
      innermostContiguous ??= i;
      parent = parent.parent;
    }

    if (parent != _root) return _root;
    var root = nodes[innermostContiguous];
    nodes.removeRange(innermostContiguous, nodes.length);
    return root;
  }

  /// Returns a [_ScopeCallback] for [query].
  ///
  /// This returns a callback that adjusts various instance variables for its
  /// duration, based on which rules are excluded by [query]. It always assigns
  /// [_parent] to [newParent].
  _ScopeCallback _scopeForAtRoot(
      AtRootRule node,
      ModifiableCssParentNode newParent,
      AtRootQuery query,
      List<ModifiableCssParentNode> included) {
    var scope = (void callback()) {
      // We can't use [_withParent] here because it'll add the node to the tree
      // in the wrong place.
      var oldParent = _parent;
      _parent = newParent;
      _environment.scope(callback, when: node.hasDeclarations);
      _parent = oldParent;
    };

    if (query.excludesStyleRules) {
      var innerScope = scope;
      scope = (callback) {
        var oldAtRootExcludingStyleRule = _atRootExcludingStyleRule;
        _atRootExcludingStyleRule = true;
        innerScope(callback);
        _atRootExcludingStyleRule = oldAtRootExcludingStyleRule;
      };
    }

    if (query.excludesMedia) {
      var innerScope = scope;
      scope = (callback) => _withMediaQueries(null, () => innerScope(callback));
    }

    if (_inKeyframes && query.excludesName('keyframes')) {
      var innerScope = scope;
      scope = (callback) {
        var wasInKeyframes = _inKeyframes;
        _inKeyframes = false;
        innerScope(callback);
        _inKeyframes = wasInKeyframes;
      };
    }

    if (_inUnknownAtRule && !included.any((parent) => parent is CssAtRule)) {
      var innerScope = scope;
      scope = (callback) {
        var wasInUnknownAtRule = _inUnknownAtRule;
        _inUnknownAtRule = false;
        innerScope(callback);
        _inUnknownAtRule = wasInUnknownAtRule;
      };
    }

    return scope;
  }

  Value visitContentBlock(ContentBlock node) => throw UnsupportedError(
      "Evaluation handles @include and its content block together.");

  Value visitContentRule(ContentRule node) {
    var content = _environment.content;
    if (content == null) return null;

    _runUserDefinedCallable(node.arguments, content, node, () {
      for (var statement in content.declaration.children) {
        statement.accept(this);
      }
      return null;
    });

    return null;
  }

  Value visitDebugRule(DebugRule node) {
    var value = node.expression.accept(this);
    _logger.debug(
        value is SassString ? value.text : value.toString(), node.span);
    return null;
  }

  Value visitDeclaration(Declaration node) {
    if (!_inStyleRule && !_inUnknownAtRule && !_inKeyframes) {
      throw _exception(
          "Declarations may only be used within style rules.", node.span);
    }

    var name = _interpolationToValue(node.name, warnForColor: true);
    if (_declarationName != null) {
      name = CssValue("$_declarationName-${name.value}", name.span);
    }
    var cssValue = node.value == null
        ? null
        : CssValue(node.value.accept(this), node.value.span);

    // If the value is an empty list, preserve it, because converting it to CSS
    // will throw an error that we want the user to see.
    if (cssValue != null &&
        (!cssValue.value.isBlank || _isEmptyList(cssValue.value))) {
      _parent.addChild(ModifiableCssDeclaration(name, cssValue, node.span,
          valueSpanForMap: _expressionNode(node.value)?.span));
    } else if (name.value.startsWith('--')) {
      throw _exception(
          "Custom property values may not be empty.", node.value.span);
    }

    if (node.children != null) {
      var oldDeclarationName = _declarationName;
      _declarationName = name.value;
      _environment.scope(() {
        for (var child in node.children) {
          child.accept(this);
        }
      }, when: node.hasDeclarations);
      _declarationName = oldDeclarationName;
    }

    return null;
  }

  /// Returns whether [value] is an empty list.
  bool _isEmptyList(Value value) => value.asList.isEmpty;

  Value visitEachRule(EachRule node) {
    var list = node.list.accept(this);
    var nodeForSpan = _expressionNode(node.list);
    var setVariables = node.variables.length == 1
        ? (Value value) => _environment.setLocalVariable(
            node.variables.first, value.withoutSlash(), nodeForSpan)
        : (Value value) =>
            _setMultipleVariables(node.variables, value, nodeForSpan);
    return _environment.scope(() {
      return _handleReturn<Value>(list.asList, (element) {
        setVariables(element);
        return _handleReturn<Statement>(
            node.children, (child) => child.accept(this));
      });
    }, semiGlobal: true);
  }

  /// Destructures [value] and assigns it to [variables], as in an `@each`
  /// statement.
  void _setMultipleVariables(
      List<String> variables, Value value, AstNode nodeForSpan) {
    var list = value.asList;
    var minLength = math.min(variables.length, list.length);
    for (var i = 0; i < minLength; i++) {
      _environment.setLocalVariable(
          variables[i], list[i].withoutSlash(), nodeForSpan);
    }
    for (var i = minLength; i < variables.length; i++) {
      _environment.setLocalVariable(variables[i], sassNull, nodeForSpan);
    }
  }

  Value visitErrorRule(ErrorRule node) {
    throw _exception(node.expression.accept(this).toString(), node.span);
  }

  Value visitExtendRule(ExtendRule node) {
    if (!_inStyleRule || _declarationName != null) {
      throw _exception(
          "@extend may only be used within style rules.", node.span);
    }

    var targetText = _interpolationToValue(node.selector, warnForColor: true);

    var list = _adjustParseError(
        targetText,
        () => SelectorList.parse(
            trimAscii(targetText.value, excludeEscape: true),
            logger: _logger,
            allowParent: false));

    for (var complex in list.components) {
      if (complex.components.length != 1 ||
          complex.components.first is! CompoundSelector) {
        // If the selector was a compound selector but not a simple
        // selector, emit a more explicit error.
        throw SassFormatException(
            "complex selectors may not be extended.", targetText.span);
      }

      var compound = complex.components.first as CompoundSelector;
      if (compound.components.length != 1) {
        throw SassFormatException(
            "compound selectors may no longer be extended.\n"
            "Consider `@extend ${compound.components.join(', ')}` instead.\n"
            "See http://bit.ly/ExtendCompound for details.\n",
            targetText.span);
      }

      _extender.addExtension(
          _styleRule.selector, compound.components.first, node, _mediaQueries);
    }

    return null;
  }

  Value visitAtRule(AtRule node) {
    // NOTE: this logic is largely duplicated in [visitCssAtRule]. Most changes
    // here should be mirrored there.

    if (_declarationName != null) {
      throw _exception(
          "At-rules may not be used within nested declarations.", node.span);
    }

    var name = _interpolationToValue(node.name);

    var value = node.value == null
        ? null
        : _interpolationToValue(node.value, trim: true, warnForColor: true);

    if (node.children == null) {
      _parent.addChild(
          ModifiableCssAtRule(name, node.span, childless: true, value: value));
      return null;
    }

    var wasInKeyframes = _inKeyframes;
    var wasInUnknownAtRule = _inUnknownAtRule;
    if (unvendor(name.value) == 'keyframes') {
      _inKeyframes = true;
    } else {
      _inUnknownAtRule = true;
    }

    _withParent(ModifiableCssAtRule(name, node.span, value: value), () {
      if (!_inStyleRule || _inKeyframes) {
        for (var child in node.children) {
          child.accept(this);
        }
      } else {
        // If we're in a style rule, copy it into the at-rule so that
        // declarations immediately inside it have somewhere to go.
        //
        // For example, "a {@foo {b: c}}" should produce "@foo {a {b: c}}".
        _withParent(_styleRule.copyWithoutChildren(), () {
          for (var child in node.children) {
            child.accept(this);
          }
        }, scopeWhen: false);
      }
    },
        through: (node) => node is CssStyleRule,
        scopeWhen: node.hasDeclarations);

    _inUnknownAtRule = wasInUnknownAtRule;
    _inKeyframes = wasInKeyframes;
    return null;
  }

  Value visitForRule(ForRule node) {
    var fromNumber = _addExceptionSpan(
        node.from, () => node.from.accept(this).assertNumber());
    var toNumber =
        _addExceptionSpan(node.to, () => node.to.accept(this).assertNumber());

    var from = _addExceptionSpan(
        node.from,
        () => fromNumber
            .coerce(toNumber.numeratorUnits, toNumber.denominatorUnits)
            .assertInt());
    var to = _addExceptionSpan(node.to, () => toNumber.assertInt());

    var direction = from > to ? -1 : 1;
    if (!node.isExclusive) to += direction;
    if (from == to) return null;

    return _environment.scope(() {
      var nodeForSpan = _expressionNode(node.from);
      for (var i = from; i != to; i += direction) {
        _environment.setLocalVariable(
            node.variable, SassNumber(i), nodeForSpan);
        var result = _handleReturn<Statement>(
            node.children, (child) => child.accept(this));
        if (result != null) return result;
      }
      return null;
    }, semiGlobal: true);
  }

  Value visitForwardRule(ForwardRule node) {
    // Only allow variables that are visible through the `@forward` to be
    // configured. These views support [Map.remove] so we can mark when a
    // configuration variable is used by removing it even when the underlying
    // map is wrapped.
    var oldConfiguration = _configuration;
    if (_configuration != null) {
      if (node.prefix != null) {
        _configuration = UnprefixedMapView(_configuration, node.prefix,
            equals: equalsIgnoreSeparator);
      }

      if (node.shownVariables != null) {
        _configuration =
            LimitedMapView.whitelist(_configuration, node.shownVariables);
      } else if (node.hiddenVariables != null &&
          node.hiddenVariables.isNotEmpty) {
        _configuration =
            LimitedMapView.blacklist(_configuration, node.hiddenVariables);
      }
    }

    _loadModule(node.url, "@forward", node, (module) {
      _environment.forwardModule(module, node);
    });

    _configuration = oldConfiguration;
    return null;
  }

  Value visitFunctionRule(FunctionRule node) {
    _environment.setFunction(UserDefinedCallable(node, _environment.closure()));
    return null;
  }

  Value visitIfRule(IfRule node) {
    var clause = node.lastClause;
    for (var clauseToCheck in node.clauses) {
      if (clauseToCheck.expression.accept(this).isTruthy) {
        clause = clauseToCheck;
        break;
      }
    }
    if (clause == null) return null;

    return _environment.scope(
        () => _handleReturn<Statement>(
            clause.children, (child) => child.accept(this)),
        semiGlobal: true,
        when: clause.hasDeclarations);
  }

  Value visitImportRule(ImportRule node) {
    for (var import in node.imports) {
      if (import is DynamicImport) {
        _visitDynamicImport(import);
      } else {
        _visitStaticImport(import as StaticImport);
      }
    }
    return null;
  }

  /// Adds the stylesheet imported by [import] to the current document.
  void _visitDynamicImport(DynamicImport import) {
    return _withStackFrame("@import", import, () {
      var result = _loadStylesheet(import.url, import.span);
      var importer = result.item1;
      var stylesheet = result.item2;

      var url = stylesheet.span.sourceUrl;
      if (!_activeModules.add(url)) {
        throw _exception("This file is already being loaded.");
      }

      _activeModules.add(url);

      // If the imported stylesheet doesn't use any modules, we can inject its
      // CSS directly into the current stylesheet. If it does use modules, we
      // need to put its CSS into an intermediate [ModifiableCssStylesheet] so
      // that we can hermetically resolve `@extend`s before injecting it.
      if (stylesheet.uses.isEmpty && stylesheet.forwards.isEmpty) {
        var environment = _environment.global();
        _withEnvironment(environment, () {
          var oldImporter = _importer;
          var oldStylesheet = _stylesheet;
          _importer = importer;
          _stylesheet = stylesheet;
          visitStylesheet(stylesheet);
          _importer = oldImporter;
          _stylesheet = oldStylesheet;
        });
        _activeModules.remove(url);
        return;
      }

      List<ModifiableCssNode> children;
      var environment = _environment.global();
      _withEnvironment(environment, () {
        var oldImporter = _importer;
        var oldStylesheet = _stylesheet;
        var oldRoot = _root;
        var oldParent = _parent;
        var oldEndOfImports = _endOfImports;
        var oldOutOfOrderImports = _outOfOrderImports;
        _importer = importer;
        _stylesheet = stylesheet;
        _root = ModifiableCssStylesheet(stylesheet.span);
        _parent = _root;
        _endOfImports = 0;
        _outOfOrderImports = null;

        visitStylesheet(stylesheet);
        children = _addOutOfOrderImports();

        _importer = oldImporter;
        _stylesheet = oldStylesheet;
        _root = oldRoot;
        _parent = oldParent;
        _endOfImports = oldEndOfImports;
        _outOfOrderImports = oldOutOfOrderImports;
      });

      // Create a dummy module with empty CSS and no extensions to make forwarded
      // members available in the current import context and to combine all the
      // CSS from modules used by [stylesheet].
      var module = environment.toModule(
          CssStylesheet(const [], stylesheet.span), Extender.empty);
      _environment.importForwards(module);

      if (module.transitivelyContainsCss) {
        // If any transitively used module contains extensions, we need to clone
        // all modules' CSS. Otherwise, it's possible that they'll be used or
        // imported from another location that shouldn't have the same extensions
        // applied.
        _combineCss(module, clone: module.transitivelyContainsExtensions)
            .accept(this);
      }

      var visitor = _ImportedCssVisitor(this);
      for (var child in children) {
        child.accept(visitor);
      }

      _activeModules.remove(url);
    });
  }

  /// Loads the [Stylesheet] identified by [url], or throws a
  /// [SassRuntimeException] if loading fails.
  ///
  /// This first tries loading [url] relative to [baseUrl], which defaults to
  /// `_stylesheet.span.sourceUrl`.
  Tuple2<Importer, Stylesheet> _loadStylesheet(String url, FileSpan span,
      {Uri baseUrl}) {
    try {
      assert(_importSpan == null);
      _importSpan = span;

      if (_nodeImporter != null) {
        var stylesheet = _importLikeNode(url);
        if (stylesheet != null) return Tuple2(null, stylesheet);
      } else {
        var tuple = _importCache.import(
            Uri.parse(url), _importer, baseUrl ?? _stylesheet.span?.sourceUrl);
        if (tuple != null) return tuple;
      }

      if (url.startsWith('package:') && isNode) {
        // Special-case this error message, since it's tripped people up in the
        // past.
        throw "\"package:\" URLs aren't supported on this platform.";
      } else {
        throw "Can't find stylesheet to import.";
      }
    } on SassException catch (error) {
      throw _exception(error.message, error.span);
    } catch (error) {
      String message;
      try {
        message = error.message as String;
      } catch (_) {
        message = error.toString();
      }
      throw _exception(message);
    } finally {
      _importSpan = null;
    }
  }

  /// Imports a stylesheet using [_nodeImporter].
  ///
  /// Returns the [Stylesheet], or `null` if the import failed.
  Stylesheet _importLikeNode(String originalUrl) {
    var result = _nodeImporter.load(originalUrl, _stylesheet.span?.sourceUrl);
    if (result == null) return null;

    var contents = result.item1;
    var url = result.item2;

    _includedFiles.add(url.startsWith('file:') ? p.fromUri(url) : url);

    return Stylesheet.parse(
        contents, url.startsWith('file') ? Syntax.forPath(url) : Syntax.scss,
        url: url, logger: _logger);
  }

  /// Adds a CSS import for [import].
  void _visitStaticImport(StaticImport import) {
    // NOTE: this logic is largely duplicated in [visitCssImport]. Most changes
    // here should be mirrored there.

    var url = _interpolationToValue(import.url);
    var supports = import.supports;
    var resolvedSupports = supports is SupportsDeclaration
        ? "${_evaluateToCss(supports.name)}: "
            "${_evaluateToCss(supports.value)}"
        : (supports == null ? null : _visitSupportsCondition(supports));
    var mediaQuery =
        import.media == null ? null : _visitMediaQueries(import.media);

    var node = ModifiableCssImport(url, import.span,
        supports: resolvedSupports == null
            ? null
            : CssValue("supports($resolvedSupports)", import.supports.span),
        media: mediaQuery);

    if (_parent != _root) {
      _parent.addChild(node);
    } else if (_endOfImports == _root.children.length) {
      _root.addChild(node);
      _endOfImports++;
    } else {
      _outOfOrderImports ??= [];
      _outOfOrderImports.add(node);
    }
    return null;
  }

  Value visitIncludeRule(IncludeRule node) {
    var mixin = _addExceptionSpan(node,
        () => _environment.getMixin(node.name, namespace: node.namespace));
    if (mixin == null) {
      throw _exception("Undefined mixin.", node.span);
    }

    if (mixin is BuiltInCallable) {
      if (node.content != null) {
        throw _exception("Mixin doesn't accept a content block.", node.span);
      }

      _runBuiltInCallable(node.arguments, mixin, node);
    } else if (mixin is UserDefinedCallable<Environment>) {
      if (node.content != null &&
          !(mixin.declaration as MixinRule).hasContent) {
        throw _exception("Mixin doesn't accept a content block.", node.span);
      }

      var contentCallable = node.content == null
          ? null
          : UserDefinedCallable(node.content, _environment.closure());

      _runUserDefinedCallable(node.arguments, mixin, node, () {
        _environment.withContent(contentCallable, () {
          _environment.asMixin(() {
            for (var statement in mixin.declaration.children) {
              statement.accept(this);
            }
          });
          return null;
        });
        return null;
      });
    } else {
      throw UnsupportedError("Unknown callable type $mixin.");
    }

    return null;
  }

  Value visitMixinRule(MixinRule node) {
    _environment.setMixin(UserDefinedCallable(node, _environment.closure()));
    return null;
  }

  Value visitLoudComment(LoudComment node) {
    // NOTE: this logic is largely duplicated in [visitCssComment]. Most changes
    // here should be mirrored there.

    if (_inFunction) return null;

    // Comments are allowed to appear between CSS imports.
    if (_parent == _root && _endOfImports == _root.children.length) {
      _endOfImports++;
    }

    _parent.addChild(
        ModifiableCssComment(_performInterpolation(node.text), node.span));
    return null;
  }

  Value visitMediaRule(MediaRule node) {
    // NOTE: this logic is largely duplicated in [visitCssMediaRule]. Most
    // changes here should be mirrored there.

    if (_declarationName != null) {
      throw _exception(
          "Media rules may not be used within nested declarations.", node.span);
    }

    var queries = _visitMediaQueries(node.query);
    var mergedQueries = _mediaQueries == null
        ? null
        : _mergeMediaQueries(_mediaQueries, queries);
    if (mergedQueries != null && mergedQueries.isEmpty) return null;

    _withParent(ModifiableCssMediaRule(mergedQueries ?? queries, node.span),
        () {
      _withMediaQueries(mergedQueries ?? queries, () {
        if (!_inStyleRule) {
          for (var child in node.children) {
            child.accept(this);
          }
        } else {
          // If we're in a style rule, copy it into the media query so that
          // declarations immediately inside @media have somewhere to go.
          //
          // For example, "a {@media screen {b: c}}" should produce
          // "@media screen {a {b: c}}".
          _withParent(_styleRule.copyWithoutChildren(), () {
            for (var child in node.children) {
              child.accept(this);
            }
          }, scopeWhen: false);
        }
      });
    },
        through: (node) =>
            node is CssStyleRule ||
            (mergedQueries != null && node is CssMediaRule),
        scopeWhen: node.hasDeclarations);

    return null;
  }

  /// Evaluates [interpolation] and parses the result as a list of media
  /// queries.
  List<CssMediaQuery> _visitMediaQueries(Interpolation interpolation) {
    var resolved = _performInterpolation(interpolation, warnForColor: true);

    // TODO(nweiz): Remove this type argument when sdk#31398 is fixed.
    return _adjustParseError<List<CssMediaQuery>>(interpolation,
        () => CssMediaQuery.parseList(resolved, logger: _logger));
  }

  /// Returns a list of queries that selects for contexts that match both
  /// [queries1] and [queries2].
  ///
  /// Returns the empty list if there are no contexts that match both [queries1]
  /// and [queries2], or `null` if there are contexts that can't be represented
  /// by media queries.
  List<CssMediaQuery> _mergeMediaQueries(
      Iterable<CssMediaQuery> queries1, Iterable<CssMediaQuery> queries2) {
    var queries = <CssMediaQuery>[];
    for (var query1 in queries1) {
      for (var query2 in queries2) {
        var result = query1.merge(query2);
        if (result == MediaQueryMergeResult.empty) continue;
        if (result == MediaQueryMergeResult.unrepresentable) return null;
        queries.add((result as MediaQuerySuccessfulMergeResult).query);
      }
    }
    return queries;
  }

  Value visitReturnRule(ReturnRule node) => node.expression.accept(this);

  Value visitSilentComment(SilentComment node) => null;

  Value visitStyleRule(StyleRule node) {
    // NOTE: this logic is largely duplicated in [visitCssStyleRule]. Most
    // changes here should be mirrored there.

    if (_declarationName != null) {
      throw _exception(
          "Style rules may not be used within nested declarations.", node.span);
    }

    var selectorText =
        _interpolationToValue(node.selector, trim: true, warnForColor: true);
    if (_inKeyframes) {
      // NOTE: this logic is largely duplicated in [visitCssKeyframeBlock]. Most
      // changes here should be mirrored there.

      var parsedSelector = _adjustParseError(
          node.selector,
          () => KeyframeSelectorParser(selectorText.value, logger: _logger)
              .parse());
      var rule = ModifiableCssKeyframeBlock(
          CssValue(List.unmodifiable(parsedSelector), node.selector.span),
          node.span);
      _withParent(rule, () {
        for (var child in node.children) {
          child.accept(this);
        }
      },
          through: (node) => node is CssStyleRule,
          scopeWhen: node.hasDeclarations);
      return null;
    }

    var parsedSelector = _adjustParseError(
        node.selector,
        () => SelectorList.parse(selectorText.value,
            allowParent: !_stylesheet.plainCss,
            allowPlaceholder: !_stylesheet.plainCss,
            logger: _logger));
    parsedSelector = _addExceptionSpan(
        node.selector,
        () => parsedSelector.resolveParentSelectors(
            _styleRule?.originalSelector,
            implicitParent: !_atRootExcludingStyleRule));

    var rule = _extender.addSelector(
        parsedSelector, node.selector.span, node.span, _mediaQueries);
    var oldAtRootExcludingStyleRule = _atRootExcludingStyleRule;
    _atRootExcludingStyleRule = false;
    _withParent(rule, () {
      _withStyleRule(rule, () {
        for (var child in node.children) {
          child.accept(this);
        }
      });
    },
        through: (node) => node is CssStyleRule,
        scopeWhen: node.hasDeclarations);
    _atRootExcludingStyleRule = oldAtRootExcludingStyleRule;

    if (!_inStyleRule && _parent.children.isNotEmpty) {
      var lastChild = _parent.children.last;
      lastChild.isGroupEnd = true;
    }

    return null;
  }

  Value visitSupportsRule(SupportsRule node) {
    // NOTE: this logic is largely duplicated in [visitCssSupportsRule]. Most
    // changes here should be mirrored there.

    if (_declarationName != null) {
      throw _exception(
          "Supports rules may not be used within nested declarations.",
          node.span);
    }

    var condition =
        CssValue(_visitSupportsCondition(node.condition), node.condition.span);
    _withParent(ModifiableCssSupportsRule(condition, node.span), () {
      if (!_inStyleRule) {
        for (var child in node.children) {
          child.accept(this);
        }
      } else {
        // If we're in a style rule, copy it into the supports rule so that
        // declarations immediately inside @supports have somewhere to go.
        //
        // For example, "a {@supports (a: b) {b: c}}" should produce "@supports
        // (a: b) {a {b: c}}".
        _withParent(_styleRule.copyWithoutChildren(), () {
          for (var child in node.children) {
            child.accept(this);
          }
        });
      }
    },
        through: (node) => node is CssStyleRule,
        scopeWhen: node.hasDeclarations);

    return null;
  }

  /// Evaluates [condition] and converts it to a plain CSS string.
  String _visitSupportsCondition(SupportsCondition condition) {
    if (condition is SupportsOperation) {
      return "${_parenthesize(condition.left, condition.operator)} "
          "${condition.operator} "
          "${_parenthesize(condition.right, condition.operator)}";
    } else if (condition is SupportsNegation) {
      return "not ${_parenthesize(condition.condition)}";
    } else if (condition is SupportsInterpolation) {
      return _evaluateToCss(condition.expression, quote: false);
    } else if (condition is SupportsDeclaration) {
      return "(${_evaluateToCss(condition.name)}: "
          "${_evaluateToCss(condition.value)})";
    } else {
      return null;
    }
  }

  /// Evlauates [condition] and converts it to a plain CSS string, with
  /// parentheses if necessary.
  ///
  /// If [operator] is passed, it's the operator for the surrounding
  /// [SupportsOperation], and is used to determine whether parentheses are
  /// necessary if [condition] is also a [SupportsOperation].
  String _parenthesize(SupportsCondition condition, [String operator]) {
    if ((condition is SupportsNegation) ||
        (condition is SupportsOperation &&
            (operator == null || operator != condition.operator))) {
      return "(${_visitSupportsCondition(condition)})";
    } else {
      return _visitSupportsCondition(condition);
    }
  }

  Value visitVariableDeclaration(VariableDeclaration node) {
    if (node.isGuarded) {
      if (node.namespace == null && _environment.atRoot) {
        var override = _configuration?.remove(node.name);
        if (override != null) {
          _addExceptionSpan(node, () {
            _environment.setVariable(
                node.name, override.value, override.assignmentNode,
                global: true);
          });
          return null;
        }
      }

      var value = _addExceptionSpan(node,
          () => _environment.getVariable(node.name, namespace: node.namespace));
      if (value != null && value != sassNull) return null;
    }

    if (node.isGlobal && !_environment.globalVariableExists(node.name)) {
      _logger.warn(
          _environment.atRoot
              ? "As of Dart Sass 2.0.0, !global assignments won't be able to\n"
                  "declare new variables. Since this assignment is at the root "
                  "of the stylesheet,\n"
                  "the !global flag is unnecessary and can safely be removed."
              : "As of Dart Sass 2.0.0, !global assignments won't be able to\n"
                  "declare new variables. Consider adding "
                  "`${node.originalName}: null` at the root of the\n"
                  "stylesheet.",
          span: node.span,
          trace: _stackTrace(node.span),
          deprecation: true);
    }

    var value = node.expression.accept(this).withoutSlash();
    _addExceptionSpan(node, () {
      _environment.setVariable(
          node.name, value, _expressionNode(node.expression),
          namespace: node.namespace, global: node.isGlobal);
    });
    return null;
  }

  Value visitUseRule(UseRule node) {
    _loadModule(node.url, "@use", node, (module) {
      _environment.addModule(module, namespace: node.namespace);
    },
        configuration: node.configuration.isEmpty
            ? null
            : {
                for (var entry in node.configuration.entries)
                  entry.key: _ConfiguredValue(
                      entry.value.item1.accept(this).withoutSlash(),
                      entry.value.item2,
                      _expressionNode(entry.value.item1))
              });

    return null;
  }

  Value visitWarnRule(WarnRule node) {
    var value = _addExceptionSpan(node, () => node.expression.accept(this));
    _logger.warn(
        value is SassString ? value.text : _serialize(value, node.expression),
        trace: _stackTrace(node.span));
    return null;
  }

  Value visitWhileRule(WhileRule node) {
    return _environment.scope(() {
      while (node.condition.accept(this).isTruthy) {
        var result = _handleReturn<Statement>(
            node.children, (child) => child.accept(this));
        if (result != null) return result;
      }
      return null;
    }, semiGlobal: true, when: node.hasDeclarations);
  }

  // ## Expressions

  Value visitBinaryOperationExpression(BinaryOperationExpression node) {
    return _addExceptionSpan(node, () {
      var left = node.left.accept(this);
      switch (node.operator) {
        case BinaryOperator.singleEquals:
          var right = node.right.accept(this);
          return left.singleEquals(right);

        case BinaryOperator.or:
          return left.isTruthy ? left : node.right.accept(this);

        case BinaryOperator.and:
          return left.isTruthy ? node.right.accept(this) : left;

        case BinaryOperator.equals:
          var right = node.right.accept(this);
          return SassBoolean(left == right);

        case BinaryOperator.notEquals:
          var right = node.right.accept(this);
          return SassBoolean(left != right);

        case BinaryOperator.greaterThan:
          var right = node.right.accept(this);
          return left.greaterThan(right);

        case BinaryOperator.greaterThanOrEquals:
          var right = node.right.accept(this);
          return left.greaterThanOrEquals(right);

        case BinaryOperator.lessThan:
          var right = node.right.accept(this);
          return left.lessThan(right);

        case BinaryOperator.lessThanOrEquals:
          var right = node.right.accept(this);
          return left.lessThanOrEquals(right);

        case BinaryOperator.plus:
          var right = node.right.accept(this);
          return left.plus(right);

        case BinaryOperator.minus:
          var right = node.right.accept(this);
          return left.minus(right);

        case BinaryOperator.times:
          var right = node.right.accept(this);
          return left.times(right);

        case BinaryOperator.dividedBy:
          var right = node.right.accept(this);
          var result = left.dividedBy(right);
          if (node.allowsSlash && left is SassNumber && right is SassNumber) {
            return (result as SassNumber).withSlash(left, right);
          } else {
            return result;
          }
          break;

        case BinaryOperator.modulo:
          var right = node.right.accept(this);
          return left.modulo(right);
        default:
          return null;
      }
    });
  }

  Value visitValueExpression(ValueExpression node) => node.value;

  Value visitVariableExpression(VariableExpression node) {
    var result = _addExceptionSpan(node,
        () => _environment.getVariable(node.name, namespace: node.namespace));
    if (result != null) return result;
    throw _exception("Undefined variable.", node.span);
  }

  Value visitUnaryOperationExpression(UnaryOperationExpression node) {
    var operand = node.operand.accept(this);
    switch (node.operator) {
      case UnaryOperator.plus:
        return operand.unaryPlus();
      case UnaryOperator.minus:
        return operand.unaryMinus();
      case UnaryOperator.divide:
        return operand.unaryDivide();
      case UnaryOperator.not:
        return operand.unaryNot();
      default:
        throw StateError("Unknown unary operator ${node.operator}.");
    }
  }

  SassBoolean visitBooleanExpression(BooleanExpression node) =>
      SassBoolean(node.value);

  Value visitIfExpression(IfExpression node) {
    var pair = _evaluateMacroArguments(node);
    var positional = pair.item1;
    var named = pair.item2;

    _verifyArguments(positional.length, named, IfExpression.declaration, node);

    // ignore: prefer_is_empty
    var condition = positional.length > 0 ? positional[0] : named["condition"];
    var ifTrue = positional.length > 1 ? positional[1] : named["if-true"];
    var ifFalse = positional.length > 2 ? positional[2] : named["if-false"];

    return (condition.accept(this).isTruthy ? ifTrue : ifFalse).accept(this);
  }

  SassNull visitNullExpression(NullExpression node) => sassNull;

  SassNumber visitNumberExpression(NumberExpression node) =>
      SassNumber(node.value, node.unit);

  Value visitParenthesizedExpression(ParenthesizedExpression node) =>
      node.expression.accept(this);

  SassColor visitColorExpression(ColorExpression node) => node.value;

  SassList visitListExpression(ListExpression node) => SassList(
      node.contents.map((Expression expression) => expression.accept(this)),
      node.separator,
      brackets: node.hasBrackets);

  SassMap visitMapExpression(MapExpression node) {
    var map = <Value, Value>{};
    for (var pair in node.pairs) {
      var keyValue = pair.item1.accept(this);
      var valueValue = pair.item2.accept(this);
      if (map.containsKey(keyValue)) {
        throw _exception('Duplicate key.', pair.item1.span);
      }
      map[keyValue] = valueValue;
    }
    return SassMap(map);
  }

  Value visitFunctionExpression(FunctionExpression node) {
    var plainName = node.name.asPlain;
    Callable function;
    if (plainName != null) {
      function = _addExceptionSpan(
          node,
          () => _getFunction(
              // If the node has a namespace, the plain name was already
              // normalized at parse-time so we don't need to renormalize here.
              node.namespace == null
                  ? plainName.replaceAll("_", "-")
                  : plainName,
              namespace: node.namespace));
    }

    if (function == null) {
      if (node.namespace != null) {
        throw _exception("Undefined function.", node.span);
      }

      function = PlainCssCallable(_performInterpolation(node.name));
    }

    var oldInFunction = _inFunction;
    _inFunction = true;
    var result = _runFunctionCallable(node.arguments, function, node);
    _inFunction = oldInFunction;
    return result;
  }

  /// Like `_environment.getFunction`, but also returns built-in
  /// globally-avaialble functions.
  Callable _getFunction(String name, {String namespace}) {
    var local = _environment.getFunction(name, namespace: namespace);
    if (local != null || namespace != null) return local;
    return _builtInFunctions[name];
  }

  /// Evaluates the arguments in [arguments] as applied to [callable], and
  /// invokes [run] in a scope with those arguments defined.
  Value _runUserDefinedCallable(
      ArgumentInvocation arguments,
      UserDefinedCallable<Environment> callable,
      AstNode nodeWithSpan,
      Value run()) {
    var evaluated = _evaluateArguments(arguments);

    var name = callable.name == null ? "@content" : callable.name + "()";
    return _withStackFrame(name, nodeWithSpan, () {
      // Add an extra closure() call so that modifications to the environment
      // don't affect the underlying environment closure.
      return _withEnvironment(callable.environment.closure(), () {
        return _environment.scope(() {
          _verifyArguments(evaluated.positional.length, evaluated.named,
              callable.declaration.arguments, nodeWithSpan);

          var declaredArguments = callable.declaration.arguments.arguments;
          var minLength =
              math.min(evaluated.positional.length, declaredArguments.length);
          for (var i = 0; i < minLength; i++) {
            _environment.setLocalVariable(
                declaredArguments[i].name,
                evaluated.positional[i].withoutSlash(),
                _sourceMap ? evaluated.positionalNodes[i] : null);
          }

          for (var i = evaluated.positional.length;
              i < declaredArguments.length;
              i++) {
            var argument = declaredArguments[i];
            var value = evaluated.named.remove(argument.name) ??
                argument.defaultValue.accept(this);
            _environment.setLocalVariable(
                argument.name,
                value.withoutSlash(),
                _sourceMap
                    ? evaluated.namedNodes[argument.name] ??
                        _expressionNode(argument.defaultValue)
                    : null);
          }

          SassArgumentList argumentList;
          if (callable.declaration.arguments.restArgument != null) {
            var rest = evaluated.positional.length > declaredArguments.length
                ? evaluated.positional.sublist(declaredArguments.length)
                : const <Value>[];
            argumentList = SassArgumentList(
                rest,
                evaluated.named,
                evaluated.separator == ListSeparator.undecided
                    ? ListSeparator.comma
                    : evaluated.separator);
            _environment.setLocalVariable(
                callable.declaration.arguments.restArgument,
                argumentList,
                nodeWithSpan);
          }

          var result = run();

          if (argumentList == null) return result;
          if (evaluated.named.isEmpty) return result;
          if (argumentList.wereKeywordsAccessed) return result;

          var argumentWord = pluralize('argument', evaluated.named.keys.length);
          var argumentNames =
              toSentence(evaluated.named.keys.map((name) => "\$$name"), 'or');
          throw _exception(
              "No $argumentWord named $argumentNames.", nodeWithSpan.span);
        });
      });
    });
  }

  /// Evaluates [arguments] as applied to [callable].
  Value _runFunctionCallable(
      ArgumentInvocation arguments, Callable callable, AstNode nodeWithSpan) {
    if (callable is BuiltInCallable) {
      var result = _runBuiltInCallable(arguments, callable, nodeWithSpan);
      if (result == null) {
        throw _exception(
            "Custom functions may not return Dart's null.", nodeWithSpan.span);
      }

      return result.withoutSlash();
    } else if (callable is UserDefinedCallable<Environment>) {
      return _runUserDefinedCallable(arguments, callable, nodeWithSpan, () {
        for (var statement in callable.declaration.children) {
          var returnValue = statement.accept(this);
          if (returnValue is Value) return returnValue;
        }

        throw _exception(
            "Function finished without @return.", callable.declaration.span);
      }).withoutSlash();
    } else if (callable is PlainCssCallable) {
      if (arguments.named.isNotEmpty || arguments.keywordRest != null) {
        throw _exception("Plain CSS functions don't support keyword arguments.",
            nodeWithSpan.span);
      }

      var buffer = StringBuffer("${callable.name}(");
      var first = true;
      for (var argument in arguments.positional) {
        if (first) {
          first = false;
        } else {
          buffer.write(", ");
        }

        buffer.write(_evaluateToCss(argument));
      }

      var rest = arguments.rest?.accept(this);
      if (rest != null) {
        if (!first) buffer.write(", ");
        buffer.write(_serialize(rest, arguments.rest));
      }
      buffer.writeCharCode($rparen);

      return SassString(buffer.toString(), quotes: false);
    } else {
      return null;
    }
  }

  /// Evaluates [invocation] as applied to [callable], and invokes [callable]'s
  /// body.
  Value _runBuiltInCallable(ArgumentInvocation arguments,
      BuiltInCallable callable, AstNode nodeWithSpan) {
    var evaluated = _evaluateArguments(arguments, trackSpans: false);

    var oldCallableNode = _callableNode;
    _callableNode = nodeWithSpan;

    var namedSet = MapKeySet(evaluated.named);
    var tuple = callable.callbackFor(evaluated.positional.length, namedSet);
    var overload = tuple.item1;
    var callback = tuple.item2;
    _addExceptionSpan(nodeWithSpan,
        () => overload.verify(evaluated.positional.length, namedSet));

    var declaredArguments = overload.arguments;
    for (var i = evaluated.positional.length;
        i < declaredArguments.length;
        i++) {
      var argument = declaredArguments[i];
      evaluated.positional.add(evaluated.named.remove(argument.name) ??
          argument.defaultValue?.accept(this));
    }

    SassArgumentList argumentList;
    if (overload.restArgument != null) {
      var rest = const <Value>[];
      if (evaluated.positional.length > declaredArguments.length) {
        rest = evaluated.positional.sublist(declaredArguments.length);
        evaluated.positional
            .removeRange(declaredArguments.length, evaluated.positional.length);
      }

      argumentList = SassArgumentList(
          rest,
          evaluated.named,
          evaluated.separator == ListSeparator.undecided
              ? ListSeparator.comma
              : evaluated.separator);
      evaluated.positional.add(argumentList);
    }

    Value result;
    try {
      result = callback(evaluated.positional);
    } on SassRuntimeException {
      rethrow;
    } catch (error) {
      String message;
      try {
        message = error.message as String;
      } catch (_) {
        message = error.toString();
      }
      throw _exception(message, nodeWithSpan.span);
    }
    _callableNode = oldCallableNode;

    if (argumentList == null) return result;
    if (evaluated.named.isEmpty) return result;
    if (argumentList.wereKeywordsAccessed) return result;
    throw _exception(
        "No ${pluralize('argument', evaluated.named.keys.length)} named "
        "${toSentence(evaluated.named.keys.map((name) => "\$$name"), 'or')}.",
        nodeWithSpan.span);
  }

  /// Returns the evaluated values of the given [arguments].
  ///
  /// If [trackSpans] is `true`, this tracks the source spans of the arguments
  /// being passed in. It defaults to [_sourceMap].
  _ArgumentResults _evaluateArguments(ArgumentInvocation arguments,
      {bool trackSpans}) {
    trackSpans ??= _sourceMap;

    var positional = [
      for (var expression in arguments.positional) expression.accept(this)
    ];
    var named = mapMap<String, Expression, String, Value>(arguments.named,
        value: (_, expression) => expression.accept(this));

    var positionalNodes = trackSpans
        ? [
            for (var expression in arguments.positional)
              _expressionNode(expression)
          ]
        : null;
    var namedNodes = trackSpans
        ? mapMap<String, Expression, String, AstNode>(arguments.named,
            value: (_, expression) => _expressionNode(expression))
        : null;

    if (arguments.rest == null) {
      return _ArgumentResults(positional, named, ListSeparator.undecided,
          positionalNodes: positionalNodes, namedNodes: namedNodes);
    }

    var rest = arguments.rest.accept(this);
    var restNodeForSpan = trackSpans ? _expressionNode(arguments.rest) : null;
    var separator = ListSeparator.undecided;
    if (rest is SassMap) {
      _addRestMap(named, rest, arguments.rest);
      namedNodes?.addAll(mapMap(rest.contents,
          key: (key, _) => (key as SassString).text,
          value: (_, __) => restNodeForSpan));
    } else if (rest is SassList) {
      positional.addAll(rest.asList);
      positionalNodes?.addAll(List.filled(rest.lengthAsList, restNodeForSpan));
      separator = rest.separator;

      if (rest is SassArgumentList) {
        rest.keywords.forEach((key, value) {
          named[key] = value;
          if (namedNodes != null) namedNodes[key] = restNodeForSpan;
        });
      }
    } else {
      positional.add(rest);
      positionalNodes?.add(restNodeForSpan);
    }

    if (arguments.keywordRest == null) {
      return _ArgumentResults(positional, named, separator,
          positionalNodes: positionalNodes, namedNodes: namedNodes);
    }

    var keywordRest = arguments.keywordRest.accept(this);
    var keywordRestNodeForSpan =
        trackSpans ? _expressionNode(arguments.keywordRest) : null;
    if (keywordRest is SassMap) {
      _addRestMap(named, keywordRest, arguments.keywordRest);
      namedNodes?.addAll(mapMap(keywordRest.contents,
          key: (key, _) => (key as SassString).text,
          value: (_, __) => keywordRestNodeForSpan));
      return _ArgumentResults(positional, named, separator,
          positionalNodes: positionalNodes, namedNodes: namedNodes);
    } else {
      throw _exception(
          "Variable keyword arguments must be a map (was $keywordRest).",
          arguments.keywordRest.span);
    }
  }

  /// Evaluates the arguments in [arguments] only as much as necessary to
  /// separate out positional and named arguments.
  ///
  /// Returns the arguments as expressions so that they can be lazily evaluated
  /// for macros such as `if()`.
  Tuple2<List<Expression>, Map<String, Expression>> _evaluateMacroArguments(
      CallableInvocation invocation) {
    if (invocation.arguments.rest == null) {
      return Tuple2(
          invocation.arguments.positional, invocation.arguments.named);
    }

    var positional = invocation.arguments.positional.toList();
    var named = Map.of(invocation.arguments.named);
    var rest = invocation.arguments.rest.accept(this);
    if (rest is SassMap) {
      _addRestMap(named, rest, invocation, (value) => ValueExpression(value));
    } else if (rest is SassList) {
      positional.addAll(rest.asList.map((value) => ValueExpression(value)));
      if (rest is SassArgumentList) {
        rest.keywords.forEach((key, value) {
          named[key] = ValueExpression(value);
        });
      }
    } else {
      positional.add(ValueExpression(rest));
    }

    if (invocation.arguments.keywordRest == null) {
      return Tuple2(positional, named);
    }

    var keywordRest = invocation.arguments.keywordRest.accept(this);
    if (keywordRest is SassMap) {
      _addRestMap(
          named, keywordRest, invocation, (value) => ValueExpression(value));
      return Tuple2(positional, named);
    } else {
      throw _exception(
          "Variable keyword arguments must be a map (was $keywordRest).",
          invocation.span);
    }
  }

  /// Adds the values in [map] to [values].
  ///
  /// Throws a [SassRuntimeException] associated with [nodeForSpan]'s source
  /// span if any [map] keys aren't strings.
  ///
  /// If [convert] is passed, that's used to convert the map values to the value
  /// type for [values]. Otherwise, the [Value]s are used as-is.
  ///
  /// This takes an [AstNode] rather than a [FileSpan] so it can avoid calling
  /// [AstNode.span] if the span isn't required, since some nodes need to do
  /// real work to manufacture a source span.
  void _addRestMap<T>(Map<String, T> values, SassMap map, AstNode nodeForSpan,
      [T convert(Value value)]) {
    convert ??= (value) => value as T;
    map.contents.forEach((key, value) {
      if (key is SassString) {
        values[key.text] = convert(value);
      } else {
        throw _exception(
            "Variable keyword argument map must have string keys.\n"
            "$key is not a string in $map.",
            nodeForSpan.span);
      }
    });
  }

  /// Throws a [SassRuntimeException] if [positional] and [named] aren't valid
  /// when applied to [arguments].
  void _verifyArguments(int positional, Map<String, dynamic> named,
          ArgumentDeclaration arguments, AstNode nodeWithSpan) =>
      _addExceptionSpan(
          nodeWithSpan, () => arguments.verify(positional, MapKeySet(named)));

  Value visitSelectorExpression(SelectorExpression node) {
    if (_styleRule == null) return sassNull;
    return _styleRule.originalSelector.asSassList;
  }

  SassString visitStringExpression(StringExpression node) {
    // Don't use [performInterpolation] here because we need to get the raw text
    // from strings, rather than the semantic value.
    return SassString(
        node.text.contents.map((value) {
          if (value is String) return value;
          var expression = value as Expression;
          var result = expression.accept(this);
          return result is SassString
              ? result.text
              : _serialize(result, expression, quote: false);
        }).join(),
        quotes: node.hasQuotes);
  }

  // ## Plain CSS

  // These methods are used when evaluating CSS syntax trees from `@import`ed
  // stylesheets that themselves contain `@use` rules, and CSS included via the
  // `load-css()` function. When we load a module using one of these constructs,
  // we first convert it to CSS (we can't evaluate it as Sass directly because
  // it may be used elsewhere and it must only be evaluatedonce). Then we
  // execute that CSS more or less as though it were Sass (we can't inject it
  // into the stylesheet as-is because the `@import` may be nested in other
  // rules). That's what these rules implement.

  void visitCssAtRule(CssAtRule node) {
    // NOTE: this logic is largely duplicated in [visitAtRule]. Most changes
    // here should be mirrored there.

    if (_declarationName != null) {
      throw _exception(
          "At-rules may not be used within nested declarations.", node.span);
    }

    if (node.isChildless) {
      _parent.addChild(ModifiableCssAtRule(node.name, node.span,
          childless: true, value: node.value));
      return null;
    }

    var wasInKeyframes = _inKeyframes;
    var wasInUnknownAtRule = _inUnknownAtRule;
    if (unvendor(node.name.value) == 'keyframes') {
      _inKeyframes = true;
    } else {
      _inUnknownAtRule = true;
    }

    _withParent(ModifiableCssAtRule(node.name, node.span, value: node.value),
        () {
      // We don't have to check for an unknown at-rule in a style rule here,
      // because the previous compilation has already bubbled the at-rule to the
      // root.
      for (var child in node.children) {
        child.accept(this);
      }
    }, through: (node) => node is CssStyleRule, scopeWhen: false);

    _inUnknownAtRule = wasInUnknownAtRule;
    _inKeyframes = wasInKeyframes;
  }

  void visitCssComment(CssComment node) {
    // NOTE: this logic is largely duplicated in [visitLoudComment]. Most
    // changes here should be mirrored there.

    // Comments are allowed to appear between CSS imports.
    if (_parent == _root && _endOfImports == _root.children.length) {
      _endOfImports++;
    }

    _parent.addChild(ModifiableCssComment(node.text, node.span));
  }

  void visitCssDeclaration(CssDeclaration node) {
    _parent.addChild(ModifiableCssDeclaration(node.name, node.value, node.span,
        valueSpanForMap: node.valueSpanForMap));
  }

  void visitCssImport(CssImport node) {
    // NOTE: this logic is largely duplicated in [_visitStaticImport]. Most
    // changes here should be mirrored there.

    var modifiableNode = ModifiableCssImport(node.url, node.span,
        supports: node.supports, media: node.media);
    if (_parent != _root) {
      _parent.addChild(modifiableNode);
    } else if (_endOfImports == _root.children.length) {
      _root.addChild(modifiableNode);
      _endOfImports++;
    } else {
      _outOfOrderImports ??= [];
      _outOfOrderImports.add(modifiableNode);
    }
  }

  void visitCssKeyframeBlock(CssKeyframeBlock node) {
    // NOTE: this logic is largely duplicated in [visitStyleRule]. Most changes
    // here should be mirrored there.

    var rule = ModifiableCssKeyframeBlock(node.selector, node.span);
    _withParent(rule, () {
      for (var child in node.children) {
        child.accept(this);
      }
    }, through: (node) => node is CssStyleRule, scopeWhen: false);
  }

  void visitCssMediaRule(CssMediaRule node) {
    // NOTE: this logic is largely duplicated in [visitMediaRule]. Most changes
    // here should be mirrored there.

    if (_declarationName != null) {
      throw _exception(
          "Media rules may not be used within nested declarations.", node.span);
    }

    var mergedQueries = _mediaQueries == null
        ? null
        : _mergeMediaQueries(_mediaQueries, node.queries);
    if (mergedQueries != null && mergedQueries.isEmpty) return null;

    _withParent(
        ModifiableCssMediaRule(mergedQueries ?? node.queries, node.span), () {
      _withMediaQueries(mergedQueries ?? node.queries, () {
        if (!_inStyleRule) {
          for (var child in node.children) {
            child.accept(this);
          }
        } else {
          // If we're in a style rule, copy it into the media query so that
          // declarations immediately inside @media have somewhere to go.
          //
          // For example, "a {@media screen {b: c}}" should produce
          // "@media screen {a {b: c}}".
          _withParent(_styleRule.copyWithoutChildren(), () {
            for (var child in node.children) {
              child.accept(this);
            }
          }, scopeWhen: false);
        }
      });
    },
        through: (node) =>
            node is CssStyleRule ||
            (mergedQueries != null && node is CssMediaRule),
        scopeWhen: false);
  }

  void visitCssStyleRule(CssStyleRule node) {
    // NOTE: this logic is largely duplicated in [visitStyleRule]. Most changes
    // here should be mirrored there.

    if (_declarationName != null) {
      throw _exception(
          "Style rules may not be used within nested declarations.", node.span);
    }

    var rule = _extender.addSelector(
        node.selector.value.resolveParentSelectors(_styleRule?.originalSelector,
            implicitParent: !_atRootExcludingStyleRule),
        node.selector.span,
        node.span,
        _mediaQueries);
    var oldAtRootExcludingStyleRule = _atRootExcludingStyleRule;
    _atRootExcludingStyleRule = false;
    _withParent(rule, () {
      _withStyleRule(rule, () {
        for (var child in node.children) {
          child.accept(this);
        }
      });
    }, through: (node) => node is CssStyleRule, scopeWhen: false);
    _atRootExcludingStyleRule = oldAtRootExcludingStyleRule;

    if (!_inStyleRule && _parent.children.isNotEmpty) {
      var lastChild = _parent.children.last;
      lastChild.isGroupEnd = true;
    }
  }

  void visitCssStylesheet(CssStylesheet node) {
    for (var statement in node.children) {
      statement.accept(this);
    }
  }

  void visitCssSupportsRule(CssSupportsRule node) {
    // NOTE: this logic is largely duplicated in [visitSupportsRule]. Most
    // changes here should be mirrored there.

    if (_declarationName != null) {
      throw _exception(
          "Supports rules may not be used within nested declarations.",
          node.span);
    }

    _withParent(ModifiableCssSupportsRule(node.condition, node.span), () {
      if (!_inStyleRule) {
        for (var child in node.children) {
          child.accept(this);
        }
      } else {
        // If we're in a style rule, copy it into the supports rule so that
        // declarations immediately inside @supports have somewhere to go.
        //
        // For example, "a {@supports (a: b) {b: c}}" should produce "@supports
        // (a: b) {a {b: c}}".
        _withParent(_styleRule.copyWithoutChildren(), () {
          for (var child in node.children) {
            child.accept(this);
          }
        });
      }
    }, through: (node) => node is CssStyleRule, scopeWhen: false);
  }

  // ## Utilities

  /// Runs [callback] for each value in [list] until it returns a [Value].
  ///
  /// Returns the value returned by [callback], or `null` if it only ever
  /// returned `null`.
  Value _handleReturn<T>(List<T> list, Value callback(T value)) {
    for (var value in list) {
      var result = callback(value);
      if (result != null) return result;
    }
    return null;
  }

  /// Runs [callback] with [environment] as the current environment.
  T _withEnvironment<T>(Environment environment, T callback()) {
    var oldEnvironment = _environment;
    _environment = environment;
    var result = callback();
    _environment = oldEnvironment;
    return result;
  }

  /// Evaluates [interpolation] and wraps the result in a [CssValue].
  ///
  /// If [trim] is `true`, removes whitespace around the result. If
  /// [warnForColor] is `true`, this will emit a warning for any named color
  /// values passed into the interpolation.
  CssValue<String> _interpolationToValue(Interpolation interpolation,
      {bool trim = false, bool warnForColor = false}) {
    var result =
        _performInterpolation(interpolation, warnForColor: warnForColor);
    return CssValue(trim ? trimAscii(result, excludeEscape: true) : result,
        interpolation.span);
  }

  /// Evaluates [interpolation].
  ///
  /// If [warnForColor] is `true`, this will emit a warning for any named color
  /// values passed into the interpolation.
  String _performInterpolation(Interpolation interpolation,
      {bool warnForColor = false}) {
    return interpolation.contents.map((value) {
      if (value is String) return value;
      var expression = value as Expression;
      var result = expression.accept(this);

      if (warnForColor &&
          result is SassColor &&
          namesByColor.containsKey(result)) {
        var alternative = BinaryOperationExpression(
            BinaryOperator.plus,
            StringExpression(Interpolation([""], null), quotes: true),
            expression);
        _warn(
            "You probably don't mean to use the color value "
            "${namesByColor[result]} in interpolation here.\n"
            "It may end up represented as $result, which will likely produce "
            "invalid CSS.\n"
            "Always quote color names when using them as strings or map keys "
            '(for example, "${namesByColor[result]}").\n'
            "If you really want to use the color value here, use '$alternative'.",
            expression.span);
      }

      return _serialize(result, expression, quote: false);
    }).join();
  }

  /// Evaluates [expression] and calls `toCssString()` and wraps a
  /// [SassScriptException] to associate it with [span].
  String _evaluateToCss(Expression expression, {bool quote = true}) =>
      _serialize(expression.accept(this), expression, quote: quote);

  /// Calls `value.toCssString()` and wraps a [SassScriptException] to associate
  /// it with [nodeWithSpan]'s source span.
  ///
  /// This takes an [AstNode] rather than a [FileSpan] so it can avoid calling
  /// [AstNode.span] if the span isn't required, since some nodes need to do
  /// real work to manufacture a source span.
  String _serialize(Value value, AstNode nodeWithSpan, {bool quote = true}) =>
      _addExceptionSpan(nodeWithSpan, () => value.toCssString(quote: quote));

  /// Returns the [AstNode] whose span should be used for [expression].
  ///
  /// If [expression] is a variable reference, [AstNode]'s span will be the span
  /// where that variable was originally declared. Otherwise, this will just
  /// return [expression].
  ///
  /// Returns `null` if [_sourceMap] is `false`.
  ///
  /// This returns an [AstNode] rather than a [FileSpan] so we can avoid calling
  /// [AstNode.span] if the span isn't required, since some nodes need to do
  /// real work to manufacture a source span.
  AstNode _expressionNode(Expression expression) {
    if (!_sourceMap) return null;
    if (expression is VariableExpression) {
      return _environment.getVariableNode(expression.name,
          namespace: expression.namespace);
    } else {
      return expression;
    }
  }

  /// Adds [node] as a child of the current parent, then runs [callback] with
  /// [node] as the current parent.
  ///
  /// If [through] is passed, [node] is added as a child of the first parent for
  /// which [through] returns `false`. That parent is copied unless it's the
  /// lattermost child of its parent.
  ///
  /// Runs [callback] in a new environment scope unless [scopeWhen] is false.
  T _withParent<S extends ModifiableCssParentNode, T>(S node, T callback(),
      {bool through(CssNode node), bool scopeWhen = true}) {
    _addChild(node, through: through);

    var oldParent = _parent;
    _parent = node;
    var result = _environment.scope(callback, when: scopeWhen);
    _parent = oldParent;

    return result;
  }

  /// Adds [node] as a child of the current parent.
  ///
  /// If [through] is passed, [node] is added as a child of the first parent for
  /// which [through] returns `false` instead. That parent is copied unless it's the
  /// lattermost child of its parent.
  void _addChild(ModifiableCssNode node, {bool through(CssNode node)}) {
    // Go up through parents that match [through].
    var parent = _parent;
    if (through != null) {
      while (through(parent)) {
        parent = parent.parent;
      }

      // If the parent has a (visible) following sibling, we shouldn't add to
      // the parent. Instead, we should create a copy and add it after the
      // interstitial sibling.
      if (parent.hasFollowingSibling) {
        var grandparent = parent.parent;
        parent = parent.copyWithoutChildren();
        grandparent.addChild(parent);
      }
    }

    parent.addChild(node);
  }

  /// Runs [callback] with [rule] as the current style rule.
  T _withStyleRule<T>(ModifiableCssStyleRule rule, T callback()) {
    var oldRule = _styleRule;
    _styleRule = rule;
    var result = callback();
    _styleRule = oldRule;
    return result;
  }

  /// Runs [callback] with [queries] as the current media queries.
  T _withMediaQueries<T>(List<CssMediaQuery> queries, T callback()) {
    var oldMediaQueries = _mediaQueries;
    _mediaQueries = queries;
    var result = callback();
    _mediaQueries = oldMediaQueries;
    return result;
  }

  /// Adds a frame to the stack with the given [member] name, and [nodeWithSpan]
  /// as the site of the new frame.
  ///
  /// Runs [callback] with the new stack.
  ///
  /// This takes an [AstNode] rather than a [FileSpan] so it can avoid calling
  /// [AstNode.span] if the span isn't required, since some nodes need to do
  /// real work to manufacture a source span.
  T _withStackFrame<T>(String member, AstNode nodeWithSpan, T callback()) {
    _stack.add(Tuple2(_member, nodeWithSpan));
    var oldMember = _member;
    _member = member;
    var result = callback();
    _member = oldMember;
    _stack.removeLast();
    return result;
  }

  /// Creates a new stack frame with location information from [member] and
  /// [span].
  Frame _stackFrame(String member, FileSpan span) {
    var url = span.sourceUrl;
    if (url != null && _importCache != null) url = _importCache.humanize(url);
    return frameForSpan(span, member, url: url);
  }

  /// Returns a stack trace at the current point.
  ///
  /// If [span] is passed, it's used for the innermost stack frame.
  Trace _stackTrace([FileSpan span]) {
    var frames = [
      ..._stack.map((tuple) => _stackFrame(tuple.item1, tuple.item2.span)),
      if (span != null) _stackFrame(_member, span)
    ];
    return Trace(frames.reversed);
  }

  /// Emits a warning with the given [message] about the given [span].
  void _warn(String message, FileSpan span, {bool deprecation = false}) =>
      _logger.warn(message,
          span: span, trace: _stackTrace(span), deprecation: deprecation);

  /// Throws a [SassRuntimeException] with the given [message].
  ///
  /// If [span] is passed, it's used for the innermost stack frame.
  SassRuntimeException _exception(String message, [FileSpan span]) =>
      SassRuntimeException(
          message, span ?? _stack.last.item2.span, _stackTrace(span));

  /// Runs [callback], and adjusts any [SassFormatException] to be within
  /// [nodeWithSpan]'s source span.
  ///
  /// Specifically, this adjusts format exceptions so that the errors are
  /// reported as though the text being parsed were exactly in [span]. This may
  /// not be quite accurate if the source text contained interpolation, but
  /// it'll still produce a useful error.
  ///
  /// This takes an [AstNode] rather than a [FileSpan] so it can avoid calling
  /// [AstNode.span] if the span isn't required, since some nodes need to do
  /// real work to manufacture a source span.
  T _adjustParseError<T>(AstNode nodeWithSpan, T callback()) {
    try {
      return callback();
    } on SassFormatException catch (error) {
      var errorText = error.span.file.getText(0);
      var span = nodeWithSpan.span;
      var syntheticFile = span.file
          .getText(0)
          .replaceRange(span.start.offset, span.end.offset, errorText);
      var syntheticSpan =
          SourceFile.fromString(syntheticFile, url: span.file.url).span(
              span.start.offset + error.span.start.offset,
              span.start.offset + error.span.end.offset);
      throw _exception(error.message, syntheticSpan);
    }
  }

  /// Runs [callback], and converts any [SassScriptException]s it throws to
  /// [SassRuntimeException]s with [nodeWithSpan]'s source span.
  ///
  /// This takes an [AstNode] rather than a [FileSpan] so it can avoid calling
  /// [AstNode.span] if the span isn't required, since some nodes need to do
  /// real work to manufacture a source span.
  T _addExceptionSpan<T>(AstNode nodeWithSpan, T callback()) {
    try {
      return callback();
    } on SassScriptException catch (error) {
      throw _exception(error.message, nodeWithSpan.span);
    }
  }
}

/// A helper class for [_EvaluateVisitor] that adds `@import`ed CSS nodes to the
/// root stylesheet.
///
/// We can't evaluate the imported stylesheet with the original stylesheet as
/// its root because it may `@use` modules that need to be injected before the
/// imported stylesheet's CSS.
///
/// We also can't use [_EvaluateVisitor]'s implementation of [CssVisitor]
/// because it will add the parent selector to the CSS if the `@import` appeared
/// in a nested context, but the parent selector was already added when the
/// imported stylesheet was evaluated.
class _ImportedCssVisitor implements ModifiableCssVisitor<void> {
  /// The visitor in whose context this was created.
  final _EvaluateVisitor _visitor;

  _ImportedCssVisitor(this._visitor);

  void visitCssAtRule(ModifiableCssAtRule node) {
    _visitor._addChild(node,
        through: node.isChildless ? null : (node) => node is CssStyleRule);
  }

  void visitCssComment(ModifiableCssComment node) => _visitor._addChild(node);

  void visitCssDeclaration(ModifiableCssDeclaration node) {
    assert(false, "visitCssDeclaration() should never be called.");
  }

  void visitCssImport(ModifiableCssImport node) {
    if (_visitor._parent != _visitor._root) {
      _visitor._addChild(node);
    } else if (_visitor._endOfImports == _visitor._root.children.length) {
      _visitor._addChild(node);
      _visitor._endOfImports++;
    } else {
      _visitor._outOfOrderImports ??= [];
      _visitor._outOfOrderImports.add(node);
    }
  }

  void visitCssKeyframeBlock(ModifiableCssKeyframeBlock node) {
    assert(false, "visitCssKeyframeBlock() should never be called.");
  }

  void visitCssMediaRule(ModifiableCssMediaRule node) {
    // Whether [node.query] has been merged with [_visitor._mediaQueries]. If it
    // has been merged, merging again is a no-op; if it hasn't been merged,
    // merging again will fail.
    var hasBeenMerged = _visitor._mediaQueries == null ||
        _visitor._mergeMediaQueries(_visitor._mediaQueries, node.queries) !=
            null;

    _visitor._addChild(node,
        through: (node) =>
            node is CssStyleRule || (hasBeenMerged && node is CssMediaRule));
  }

  void visitCssStyleRule(ModifiableCssStyleRule node) =>
      _visitor._addChild(node, through: (node) => node is CssStyleRule);

  void visitCssStylesheet(ModifiableCssStylesheet node) {
    for (var child in node.children) {
      child.accept(this);
    }
  }

  void visitCssSupportsRule(ModifiableCssSupportsRule node) =>
      _visitor._addChild(node, through: (node) => node is CssStyleRule);
}

/// The result of evaluating arguments to a function or mixin.
class _ArgumentResults {
  /// Arguments passed by position.
  final List<Value> positional;

  /// The [AstNode]s that hold the spans for each [positional] argument, or
  /// `null` if source span tracking is disabled.
  ///
  /// This stores [AstNode]s rather than [FileSpan]s so it can avoid calling
  /// [AstNode.span] if the span isn't required, since some nodes need to do
  /// real work to manufacture a source span.
  final List<AstNode> positionalNodes;

  /// Arguments passed by name.
  final Map<String, Value> named;

  /// The [AstNode]s that hold the spans for each [named] argument, or `null` if
  /// source span tracking is disabled.
  ///
  /// This stores [AstNode]s rather than [FileSpan]s so it can avoid calling
  /// [AstNode.span] if the span isn't required, since some nodes need to do
  /// real work to manufacture a source span.
  final Map<String, AstNode> namedNodes;

  /// The separator used for the rest argument list, if any.
  final ListSeparator separator;

  _ArgumentResults(this.positional, this.named, this.separator,
      {this.positionalNodes, this.namedNodes});
}

/// A variable value that's been configured using `@use ... with`.
class _ConfiguredValue {
  /// The value of the variable.
  final Value value;

  /// The span where the variable's configuration was written.
  final FileSpan configurationSpan;

  /// The [AstNode] where the variable's value originated.
  ///
  /// This is used to generate source maps.
  final AstNode assignmentNode;

  _ConfiguredValue(this.value, this.configurationSpan, [this.assignmentNode]);
}<|MERGE_RESOLUTION|>--- conflicted
+++ resolved
@@ -5,11 +5,7 @@
 // DO NOT EDIT. This file was generated from async_evaluate.dart.
 // See tool/grind/synchronize.dart for details.
 //
-<<<<<<< HEAD
-// Checksum: f6ac9bc98278f8019357f5d6d56d46f46636f4bc
-=======
-// Checksum: c8527e9c89f7ebbab760b62b70da66d1b01b2bf3
->>>>>>> 51b44619
+// Checksum: 88990a6ae3100eab5350645872812c6826468baf
 //
 // ignore_for_file: unused_import
 
@@ -402,10 +398,11 @@
 
         Map<String, _ConfiguredValue> configuration;
         if (withMap != null) {
-          configuration = normalizedMap<_ConfiguredValue>();
+          configuration = <String, _ConfiguredValue>{};
           var span = _callableNode.span;
           withMap.forEach((variable, value) {
-            var name = variable.assertString("with key").text;
+            var name =
+                variable.assertString("with key").text.replaceAll("_", "-");
             if (configuration.containsKey(name)) {
               throw "The variable \$$name was configured twice.";
             }
@@ -607,7 +604,7 @@
       _atRootExcludingStyleRule = false;
       _inKeyframes = false;
 
-      if (configuration != null) _configuration = normalizedMap(configuration);
+      if (configuration != null) _configuration = Map.of(configuration);
 
       visitStylesheet(stylesheet);
       css = _outOfOrderImports == null
@@ -1175,8 +1172,7 @@
     var oldConfiguration = _configuration;
     if (_configuration != null) {
       if (node.prefix != null) {
-        _configuration = UnprefixedMapView(_configuration, node.prefix,
-            equals: equalsIgnoreSeparator);
+        _configuration = UnprefixedMapView(_configuration, node.prefix);
       }
 
       if (node.shownVariables != null) {

## 1.0.0-alpha.10

<<<<<<< HEAD
* Fix an `@extend` edge case where both the extender and the extended selector
  have invalid combinator sequences.

* Fix a bug where Sass would crash with a "Bad state: no element" error on some
  rare `@extend` rules.
=======
* Drop support for the reference combinator. This has been removed from the
  spec, and will be deprecated and eventually removed in other implementations.

* Trust type annotations when compiling to JavaScript, which makes it
  substantially faster.

* Compile to minified JavaScript, which decreases the code size substantially
  and makes startup a little faster.
>>>>>>> 716157f4

## 1.0.0-alpha.9

* Elements without a namespace (such as `div`) are no longer unified with
  elements with the empty namespace (such as `|div`). This unification didn't
  match the results returned by `is-superselector()`, and was not guaranteed to
  be valid.

* Support `&` within `@at-root`.

* Properly error when a compound selector is followed immediately by `&`.

* Properly handle variable scoping in `@at-root` and nested properties.

* Properly handle placeholder selectors in selector pseudos.

* Properly short-circuit the `or` and `and` operators.

* Support `--$variable`.

* Don't consider unitless numbers equal to numbers with units.

* Warn about using named colors in interpolation.

* Don't emit loud comments in functions.

* Detect import loops.

* Fix `@import` with a `supports()` clause.

* Forbid functions named "and", "or", and "not".

* Fix `type-of()` with a function.

* Emit a nicer error for invalid tokens in a selector.

* Fix `invert()` with a `$weight` parameter.

* Fix a unit-parsing edge-cases.

* Always parse imports with queries as plain CSS imports.

* Support `&` followed by a non-identifier.

* Properly handle split media queries.

* Properly handle a placeholder selector that isn't at the beginning of a
  compound selector.

* Fix more `str-slice()` bugs.

* Fix the `%` operator.

* Allow whitespace between `=` and the mixin name in the indented syntax.

* Fix some slash division edge cases.

* Fix `not` when used like a function.

* Fix attribute selectors with single-character values.

* Fix some bugs with the `call()` function.

* Properly handle a backslash followed by a CRLF sequence in a quoted string.

* Fix numbers divided by colors.

* Support slash-separated numbers in arguments to plain CSS functions.

* Error out if a function is passed an unknown named parameter.

* Improve the speed of loading large files on Node.

* Don't consider browser-prefixed selector pseudos to be superselectors of
  differently- or non-prefixed selector pseudos with the same base name.

* Fix an `@extend` edge case involving multiple combinators in a row.

* Fix a bug where a `@content` block could get incorrectly passed to a mixin.

* Properly isolate the lexical environments of different calls to the same mixin
  and function.

## 1.0.0-alpha.8

* Add the `content-exists()` function.

* Support interpolation in loud comments.

* Fix a bug where even valid semicolons and exclamation marks in custom property
  values were disallowed.

* Disallow invalid function names.

* Disallow extending across media queries.

* Properly parse whitespace after `...` in argument declaration lists.

* Support terse mixin syntax in the indented syntax.

* Fix `@at-root` query parsing.

* Support special functions in `@-moz-document`.

* Support `...` after a digit.

* Fix some bugs when treating a map as a list of pairs.

## 1.0.0-alpha.7

* Fix `function-exists()`, `variable-exists()`, and `mixin-exists()` to use the
  lexical scope rather than always using the global scope.

* `str-index()` now correctly inserts at negative indices.

* Properly parse `url()`s that contain comment-like text.

* Fix a few more small `@extend` bugs.

* Fix a bug where interpolation in a quoted string was being dropped in some
  circumstances.

* Properly handle `@for` rules where each bound has a different unit.

* Forbid mixins and functions from being defined in control directives.

* Fix a superselector-computation edge case involving `:not()`.

* Gracefully handle input files that are invalid UTF-8.

* Print a Sass stack trace when a file fails to load.

## 1.0.0-alpha.6

* Allow `var()` to be passed to `rgb()`, `rgba()`, `hsl()`, and `hsla()`.

* Fix conversions between numbers with `dpi`, `dpcm`, and `dppx` units.
  Previously these conversions were inverted.

* Don't crash when calling `str-slice()` with an `$end-at` index lower than the
  `$start-at` index.

* `str-slice()` now correctly returns `""` when `$end-at` is negative and points
  before the beginning of the string.

* Interpolation in quoted strings now properly preserves newlines.

* Don't crash when passing only `$hue` or no keyword arguments to
  `adjust-color()`, `scale-color()`, or `change-color()`.

* Preserve escapes in identifiers. This used to only work for identifiers in
  SassScript.

* Fix a few small `@extend` bugs.

## 1.0.0-alpha.5

* Fix bounds-checking for `opacify()`, `fade-in()`, `transparentize()`, and
  `fade-out()`.

* Fix a bug with `@extend` superselector calculations.

* Fix some cases where `#{...}--` would fail to parse in selectors.

* Allow a single number to be passed to `saturate()` for use in filter contexts.

* Fix a bug where `**/` would fail to close a loud comment.

* Fix a bug where mixin and function calls could set variables incorrectly.

* Move plain CSS `@import`s to the top of the document.

## 1.0.0-alpha.4

* Add support for bracketed lists.

* Add support for Unicode ranges.

* Add support for the Microsoft-style `=` operator.

* Print the filename for `@debug` rules.

* Fix a bug where `1 + - 2` and similar constructs would crash the parser.

* Fix a bug where `@extend` produced the wrong result when used with
  selector combinators.

* Fix a bug where placeholder selectors were not allowed to be unified.

* Fix the `mixin-exists()` function.

* Fix `:nth-child()` and `:nth-last-child()` parsing when they contain `of
  selector`.

## 1.0.0-alpha.3

* Fix a bug where color equality didn't take the alpha channel into account.

* Fix a bug with converting some RGB colors to HSL.

* Fix a parent selector resolution bug.

* Properly declare the arguments for `opacify()` and related functions.

* Add a missing dependency on the `stack_trace` package.

* Fix broken Windows archives.

* Emit colors using their original representation if possible.

* Emit colors without an original representation as names if possible.

## 1.0.0-alpha.2

* Fix a bug where variables, functions, and mixins were broken in imported
  files.

## 1.0.0-alpha.1

* Initial alpha release.<|MERGE_RESOLUTION|>--- conflicted
+++ resolved
@@ -1,21 +1,19 @@
 ## 1.0.0-alpha.10
 
-<<<<<<< HEAD
+* Drop support for the reference combinator. This has been removed from the
+  spec, and will be deprecated and eventually removed in other implementations.
+
+* Trust type annotations when compiling to JavaScript, which makes it
+  substantially faster.
+
+* Compile to minified JavaScript, which decreases the code size substantially
+  and makes startup a little faster.
+
 * Fix an `@extend` edge case where both the extender and the extended selector
   have invalid combinator sequences.
 
 * Fix a bug where Sass would crash with a "Bad state: no element" error on some
   rare `@extend` rules.
-=======
-* Drop support for the reference combinator. This has been removed from the
-  spec, and will be deprecated and eventually removed in other implementations.
-
-* Trust type annotations when compiling to JavaScript, which makes it
-  substantially faster.
-
-* Compile to minified JavaScript, which decreases the code size substantially
-  and makes startup a little faster.
->>>>>>> 716157f4
 
 ## 1.0.0-alpha.9
 

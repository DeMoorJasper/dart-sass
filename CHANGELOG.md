--- conflicted
+++ resolved
@@ -7,22 +7,20 @@
 * Match Ruby Sass's behavior in some edge-cases involving numbers with many
   significant digits.
 
-<<<<<<< HEAD
+### Command-Line Interface
+
+* The source map generated for a stylesheet read from standard input now uses a
+  `data:` URL to include that stylesheet's contents in the source map.
+
 ### Node JS API
 
 * `this.includePaths` for a running importer is now a `;`-separated string on
   Windows, rather than `:`-separated. This matches Node Sass's behavior.
-=======
-### Command-Line Interface
-
-* The source map generated for a stylesheet read from standard input now uses a
-  `data:` URL to include that stylesheet's contents in the source map.
 
 ### Dart API
 
 * The URL used in a source map to refer to a stylesheet loaded from an importer
   is now `ImportResult.sourceMapUrl` as documented.
->>>>>>> 9f2f1168
 
 ## 1.15.2
 

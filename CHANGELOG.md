## 1.1.0

* The command-line executable can now be used to write an output file to disk
  using `sass input.scss output.css`.

<<<<<<< HEAD
=======
* Use a POSIX-shell-compatible means of finding the location of the `sass` shell
  script.

>>>>>>> 11a44b05
## 1.0.0

**Initial stable release.**

### Changes Since 1.0.0-rc.1

* Allow `!` in custom property values ([#260][]).

[#260]: https://github.com/sass/dart-sass/issues/260

#### Dart API

* Remove the deprecated `render()` function.

#### Node API

* Errors are now subtypes of the `Error` type.

* Allow both the `data` and `file` options to be passed to `render()` and
  `renderSync()` at once. The `data` option will be used as the contents of the
  stylesheet, and the `file` option will be used as the path for error reporting
  and relative imports. This matches Node Sass's behavior.

## 1.0.0-rc.1

* Add support for importing an `_index.scss` or `_index.sass` file when
  importing a directory.

* Add a `--load-path` command-line option (alias `-I`) for passing additional
  paths to search for Sass files to import.

* Add a `--quiet` command-line option (alias `-q`) for silencing warnings.

* Add an `--indented` command-line option for using the indented syntax with a
  stylesheet from standard input.

* Don't merge the media queries `not type` and `(feature)`. We had previously
  been generating `not type and (feature)`, but that's not actually the
  intersection of the two queries.

* Don't crash on `$x % 0`.

* The standalone executable distributed on GitHub is now named `sass` rather
  than `dart-sass`. The `dart-sass` executable will remain, with a deprecation
  message, until 1.0.0 is released.

### Dart API

* Add a `Logger` class that allows users to control how messages are printed by
  stylesheets.

* Add a `logger` parameter to `compile()`, `compileAsync()`, `compileString()`,
  and `compileStringAsync()`.

### Node JS API

* Import URLs passed to importers are no longer normalized. For example, if a
  stylesheet contains `@import "./foo.scss"`, importers will now receive
  `"./foo.scss"` rather than `"foo.scss"`.

## 1.0.0-beta.5.3

* Support hard tabs in the indented syntax.

* Improve the formatting of comments that don't start on the same line as the
  opening `/*`.

* Preserve whitespace after `and` in media queries in compressed mode.

### Indented Syntax

* Properly parse multi-line selectors.

* Don't deadlock on `/*` comments.

* Don't add an extra `*/` to comments that already have it.

* Preserve empty lines in `/*` comments.

## 1.0.0-beta.5.2

* Fix a bug where some colors would crash `compressed` mode.

## 1.0.0-beta.5.1

* Add a `compressed` output style.

* Emit a warning when `&&` is used, since it's probably not what the user means.

* `round()` now returns the correct results for negative numbers that should
  round down.

* `var()` may now be passed in place of multiple arguments to `rgb()`, `rgba()`,
  `hsl()` and `hsla()`.

* Fix some cases where equivalent numbers wouldn't count as the same keys in
  maps.

* Fix a bug where multiplication like `(1/1px) * (1px/1)` wouldn't properly
  cancel out units.

* Fix a bug where dividing by a compatible unit would produce an invalid
  result.

* Remove a non-`sh`-compatible idiom from the standalone shell script.

### Dart API

* Add a `functions` parameter to `compile()`, `compleString()`,
  `compileAsync()`, and `compileStringAsync()`. This allows users to define
  custom functions in Dart that can be invoked from Sass stylesheets.

* Expose the `Callable` and `AsyncCallable` types, which represent functions
  that can be invoked from Sass.

* Expose the `Value` type and its subclasses, as well as the top-level
  `sassTrue`, `sassFalse`, and `sassNull` values, which represent Sass values
  that may be passed into or returned from custom functions.

* Expose the `OutputStyle` enum, and add a `style` parameter to `compile()`,
  `compleString()`, `compileAsync()`, and `compileStringAsync()` that allows
  users to control the output style.

### Node JS API

* Support the `functions` option.

* Support the `"compressed"` value for the `outputStyle` option.

## 1.0.0-beta.4

* Support unquoted imports in the indented syntax.

* Fix a crash when `:not(...)` extends a selector that appears in
  `:not(:not(...))`.

### Node JS API

* Add support for asynchronous importers to `render()` and `renderSync()`.

### Dart API

* Add `compileAsync()` and `compileStringAsync()` methods. These run
  asynchronously, which allows them to take asynchronous importers (see below).

* Add an `AsyncImporter` class. This allows imports to be resolved
  asynchronously in case no synchronous APIs are available. `AsyncImporter`s are
  only compatible with `compileAysnc()` and `compileStringAsync()`.

## 1.0.0-beta.3

* Properly parse numbers with exponents.

* Don't crash when evaluating CSS variables whose names are entirely
  interpolated (for example, `#{--foo}: ...`).

### Node JS API

* Add support for the `importer` option to `render()` and `renderSync()`.
  Only synchronous importers are currently supported.

### Dart API

* Added an `Importer` class. This can be extended by users to provide support
  for custom resolution for `@import` rules.

* Added built-in `FilesystemImporter` and `PackageImporter` implementations that
  support resolving `file:` and `package:` URLs, respectively.

* Added an `importers` argument to the `compile()` and `compileString()`
  functions that provides `Importer`s to use when resolving `@import` rules.

* Added a `loadPaths` argument to the `compile()` and `compileString()`
  functions that provides paths to search for stylesheets when resolving
  `@import` rules. This is a shorthand for passing `FilesystemImporter`s to the
  `importers` argument.

## 1.0.0-beta.2

* Add support for the `::slotted()` pseudo-element.

* Generated transparent colors will now be emitted as `rgba(0, 0, 0, 0)` rather
  than `transparent`. This works around a bug wherein IE incorrectly handles the
  latter format.

### Command-Line Interface

* Improve the logic for whether to use terminal colors by default.

### Node JS API

* Add support for `data`, `includePaths`, `indentedSyntax`, `lineFeed`,
  `indentWidth`, and `indentType` options to `render()` and `renderSync()`.

* The result object returned by `render()` and `renderSync()` now includes the
  `stats` object which provides metadata about the compilation process.

* The error object thrown by `render()` and `renderSync()` now includes `line`,
  `column`, `file`, `status`, and `formatted` fields. The `message` field and
  `toString()` also provide more information.

### Dart API

* Add a `renderString()` method for rendering Sass source that's not in a file
  on disk.

## 1.0.0-beta.1

* Drop support for the reference combinator. This has been removed from the
  spec, and will be deprecated and eventually removed in other implementations.

* Trust type annotations when compiling to JavaScript, which makes it
  substantially faster.

* Compile to minified JavaScript, which decreases the code size substantially
  and makes startup a little faster.

* Fix a crash when inspecting a string expression that ended in "\a".

* Fix a bug where declarations and `@extend` were allowed outside of a style
  rule in certain circumstances.

* Fix `not` in parentheses in `@supports` conditions.

* Allow `url` as an identifier name.

* Properly parse `/***/` in selectors.

* Properly parse unary operators immediately after commas.

* Match Ruby Sass's rounding behavior for all functions.

* Allow `\` at the beginning of a selector in the indented syntax.

* Fix a number of `@extend` bugs:

  * `selector-extend()` and `selector-replace()` now allow compound selector
    extendees.

  * Remove the universal selector `*` when unifying with other selectors.

  * Properly unify the result of multiple simple selectors in the same compound
    selector being extended.

  * Properly handle extensions being extended.

  * Properly follow the [first law of `@extend`][laws].

  * Fix selector specificity tracking to follow the
    [second law of `@extend`][laws].

  * Allow extensions that match selectors but fail to unify.

  * Partially-extended selectors are no longer used as parent selectors.

  * Fix an edge case where both the extender and the extended selector
    have invalid combinator sequences.

  * Don't crash with a "Bad state: no element" error in certain edge cases.

[laws]: https://github.com/sass/sass/issues/324#issuecomment-4607184

## 1.0.0-alpha.9

* Elements without a namespace (such as `div`) are no longer unified with
  elements with the empty namespace (such as `|div`). This unification didn't
  match the results returned by `is-superselector()`, and was not guaranteed to
  be valid.

* Support `&` within `@at-root`.

* Properly error when a compound selector is followed immediately by `&`.

* Properly handle variable scoping in `@at-root` and nested properties.

* Properly handle placeholder selectors in selector pseudos.

* Properly short-circuit the `or` and `and` operators.

* Support `--$variable`.

* Don't consider unitless numbers equal to numbers with units.

* Warn about using named colors in interpolation.

* Don't emit loud comments in functions.

* Detect import loops.

* Fix `@import` with a `supports()` clause.

* Forbid functions named "and", "or", and "not".

* Fix `type-of()` with a function.

* Emit a nicer error for invalid tokens in a selector.

* Fix `invert()` with a `$weight` parameter.

* Fix a unit-parsing edge-cases.

* Always parse imports with queries as plain CSS imports.

* Support `&` followed by a non-identifier.

* Properly handle split media queries.

* Properly handle a placeholder selector that isn't at the beginning of a
  compound selector.

* Fix more `str-slice()` bugs.

* Fix the `%` operator.

* Allow whitespace between `=` and the mixin name in the indented syntax.

* Fix some slash division edge cases.

* Fix `not` when used like a function.

* Fix attribute selectors with single-character values.

* Fix some bugs with the `call()` function.

* Properly handle a backslash followed by a CRLF sequence in a quoted string.

* Fix numbers divided by colors.

* Support slash-separated numbers in arguments to plain CSS functions.

* Error out if a function is passed an unknown named parameter.

* Improve the speed of loading large files on Node.

* Don't consider browser-prefixed selector pseudos to be superselectors of
  differently- or non-prefixed selector pseudos with the same base name.

* Fix an `@extend` edge case involving multiple combinators in a row.

* Fix a bug where a `@content` block could get incorrectly passed to a mixin.

* Properly isolate the lexical environments of different calls to the same mixin
  and function.

## 1.0.0-alpha.8

* Add the `content-exists()` function.

* Support interpolation in loud comments.

* Fix a bug where even valid semicolons and exclamation marks in custom property
  values were disallowed.

* Disallow invalid function names.

* Disallow extending across media queries.

* Properly parse whitespace after `...` in argument declaration lists.

* Support terse mixin syntax in the indented syntax.

* Fix `@at-root` query parsing.

* Support special functions in `@-moz-document`.

* Support `...` after a digit.

* Fix some bugs when treating a map as a list of pairs.

## 1.0.0-alpha.7

* Fix `function-exists()`, `variable-exists()`, and `mixin-exists()` to use the
  lexical scope rather than always using the global scope.

* `str-index()` now correctly inserts at negative indices.

* Properly parse `url()`s that contain comment-like text.

* Fix a few more small `@extend` bugs.

* Fix a bug where interpolation in a quoted string was being dropped in some
  circumstances.

* Properly handle `@for` rules where each bound has a different unit.

* Forbid mixins and functions from being defined in control directives.

* Fix a superselector-computation edge case involving `:not()`.

* Gracefully handle input files that are invalid UTF-8.

* Print a Sass stack trace when a file fails to load.

## 1.0.0-alpha.6

* Allow `var()` to be passed to `rgb()`, `rgba()`, `hsl()`, and `hsla()`.

* Fix conversions between numbers with `dpi`, `dpcm`, and `dppx` units.
  Previously these conversions were inverted.

* Don't crash when calling `str-slice()` with an `$end-at` index lower than the
  `$start-at` index.

* `str-slice()` now correctly returns `""` when `$end-at` is negative and points
  before the beginning of the string.

* Interpolation in quoted strings now properly preserves newlines.

* Don't crash when passing only `$hue` or no keyword arguments to
  `adjust-color()`, `scale-color()`, or `change-color()`.

* Preserve escapes in identifiers. This used to only work for identifiers in
  SassScript.

* Fix a few small `@extend` bugs.

## 1.0.0-alpha.5

* Fix bounds-checking for `opacify()`, `fade-in()`, `transparentize()`, and
  `fade-out()`.

* Fix a bug with `@extend` superselector calculations.

* Fix some cases where `#{...}--` would fail to parse in selectors.

* Allow a single number to be passed to `saturate()` for use in filter contexts.

* Fix a bug where `**/` would fail to close a loud comment.

* Fix a bug where mixin and function calls could set variables incorrectly.

* Move plain CSS `@import`s to the top of the document.

## 1.0.0-alpha.4

* Add support for bracketed lists.

* Add support for Unicode ranges.

* Add support for the Microsoft-style `=` operator.

* Print the filename for `@debug` rules.

* Fix a bug where `1 + - 2` and similar constructs would crash the parser.

* Fix a bug where `@extend` produced the wrong result when used with
  selector combinators.

* Fix a bug where placeholder selectors were not allowed to be unified.

* Fix the `mixin-exists()` function.

* Fix `:nth-child()` and `:nth-last-child()` parsing when they contain `of
  selector`.

## 1.0.0-alpha.3

* Fix a bug where color equality didn't take the alpha channel into account.

* Fix a bug with converting some RGB colors to HSL.

* Fix a parent selector resolution bug.

* Properly declare the arguments for `opacify()` and related functions.

* Add a missing dependency on the `stack_trace` package.

* Fix broken Windows archives.

* Emit colors using their original representation if possible.

* Emit colors without an original representation as names if possible.

## 1.0.0-alpha.2

* Fix a bug where variables, functions, and mixins were broken in imported
  files.

## 1.0.0-alpha.1

* Initial alpha release.<|MERGE_RESOLUTION|>--- conflicted
+++ resolved
@@ -1,14 +1,15 @@
+## 1.1.1
+
+* Add a commit that was accidentally left out of 1.1.0.
+
 ## 1.1.0
 
 * The command-line executable can now be used to write an output file to disk
   using `sass input.scss output.css`.
 
-<<<<<<< HEAD
-=======
 * Use a POSIX-shell-compatible means of finding the location of the `sass` shell
   script.
 
->>>>>>> 11a44b05
 ## 1.0.0
 
 **Initial stable release.**

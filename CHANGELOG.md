--- conflicted
+++ resolved
@@ -1,4 +1,3 @@
-<<<<<<< HEAD
 ## 1.27.0
 
 * Adds an overload to `map.merge()` that supports merging a nested map.
@@ -69,12 +68,11 @@
   it's a valid map, or `null` otherwise. This allows function authors to safely
   retrieve maps even if they're internally stored as empty lists, without having
   to catch exceptions from `Value.assertMap()`.
-=======
+
 ## 1.26.12
 
 * Fix a bug where nesting properties beneath a Sass-syntax custom property
   (written as `#{--foo}: ...`) would crash.
->>>>>>> ec0bab55
 
 ## 1.26.11
 
